{
 "cells": [
  {
   "attachments": {},
   "cell_type": "markdown",
   "id": "a34f30c6",
   "metadata": {
    "pycharm": {
     "name": "#%% md\n"
    }
   },
   "source": [
    "## Random assignment, binary CATE example\n",
    "\n",
    "This is a fully worked-out notebook showing how you would apply causaltune to a dataset."
   ]
  },
  {
   "cell_type": "code",
   "execution_count": null,
   "id": "b6eaac69",
   "metadata": {
    "pycharm": {
     "name": "#%%\n"
    }
   },
   "outputs": [],
   "source": [
    "%load_ext autoreload\n",
    "%autoreload 2\n",
    "import os, sys\n",
    "import warnings\n",
    "warnings.filterwarnings('ignore') # suppress sklearn deprecation warnings for now..\n",
    "\n",
    "import pandas as pd\n",
    "import numpy as np\n",
    "from sklearn.model_selection import train_test_split\n",
    "\n",
    "# the below checks for whether we run dowhy, causaltune, and FLAML from source\n",
    "root_path = root_path = os.path.realpath('../..')\n",
    "try:\n",
    "    import auto_causality\n",
    "except ModuleNotFoundError:\n",
    "    sys.path.append(os.path.join(root_path, \"auto-causality\"))\n",
    "\n",
    "try:\n",
    "    import dowhy\n",
    "except ModuleNotFoundError:\n",
    "    sys.path.append(os.path.join(root_path, \"dowhy\"))\n",
    "\n",
    "try:\n",
    "    import flaml\n",
    "except ModuleNotFoundError:\n",
    "    sys.path.append(os.path.join(root_path, \"FLAML\"))\n"
   ]
  },
  {
   "cell_type": "code",
   "execution_count": null,
   "id": "53241021",
   "metadata": {
    "pycharm": {
     "name": "#%%\n"
    }
   },
   "outputs": [],
   "source": [
    "# this makes the notebook expand to full width of the browser window\n",
    "from IPython.core.display import display, HTML\n",
    "display(HTML(\"<style>.container { width:100% !important; }</style>\"))"
   ]
  },
  {
   "cell_type": "code",
   "execution_count": null,
   "id": "5ed9b5f7",
   "metadata": {
    "pycharm": {
     "name": "#%%\n"
    }
   },
<<<<<<< HEAD
   "outputs": [
    {
     "data": {
      "application/javascript": "\n// turn off scrollable windows for large output\nIPython.OutputArea.prototype._should_scroll = function(lines) {\n    return false;\n}\n",
      "text/plain": [
       "<IPython.core.display.Javascript object>"
      ]
     },
     "metadata": {},
     "output_type": "display_data"
    }
   ],
=======
   "outputs": [],
>>>>>>> 1d665f06
   "source": [
    "%%javascript\n",
    "\n",
    "// turn off scrollable windows for large output\n",
    "IPython.OutputArea.prototype._should_scroll = function(lines) {\n",
    "    return false;\n",
    "}"
   ]
  },
  {
   "cell_type": "code",
   "execution_count": null,
   "id": "da208ce6",
   "metadata": {
    "pycharm": {
     "name": "#%%\n"
    }
   },
   "outputs": [],
   "source": [
    "from auto_causality import AutoCausality\n",
    "from auto_causality.datasets import synth_ihdp"
   ]
  },
  {
   "attachments": {},
   "cell_type": "markdown",
   "id": "b637c532",
   "metadata": {
    "pycharm": {
     "name": "#%% md\n"
    }
   },
   "source": [
    "### Model fitting & scoring\n",
    "Here we fit a (selection of) model(s) to the data and score them with the energy distance metric on held-out data.\n",
    "\n",
    "We import an example dataset and pre-process it. The pre-processing fills in the NaNs and one-hot-encodes all categorical and int variables.\n",
    "\n",
    "If you don't want an int variable to be one-hot-encoded, please cast it to float before preprocessing."
   ]
  },
  {
   "cell_type": "code",
   "execution_count": null,
   "id": "96719b4d",
   "metadata": {},
   "outputs": [],
   "source": [
    "# load toy dataset and apply standard pre-processing\n",
    "cd = synth_ihdp()\n",
    "cd.preprocess_dataset()"
   ]
  },
  {
   "attachments": {},
   "cell_type": "markdown",
   "id": "a12303d6",
   "metadata": {},
   "source": [
    "Inspecting the dataset below, we can see that the causal inference problem is defined by a binary `treatment`, a continuous outcome `y_factual`, and a range of covariates `x_{i}`. The `random` column is added to bypass a DoWhy bug."
   ]
  },
  {
   "cell_type": "code",
   "execution_count": null,
   "id": "49e4721b",
   "metadata": {
    "pycharm": {
     "name": "#%%\n"
    }
   },
   "outputs": [],
   "source": [
    "# inspect the preprocessed dataset\n",
    "display(cd.data.head())"
   ]
  },
  {
   "attachments": {},
   "cell_type": "markdown",
   "id": "541e8ec6",
   "metadata": {
    "pycharm": {
     "name": "#%% md\n"
    }
   },
   "source": [
    "Fitting the model is as simple as calling CausalTune.fit(), with the only required parameter apart from the data being the amount of time you want to give the optimizer, either for the whole run (`time_budget`) or per FLAML component model (`components_time_budget`), or both.\n",
    "\n",
    "If you want to use specific estimators, comment in the `estimator_list` below to include any estimators whose full name contains any of the elements of `estimator_list`.\n",
    "\n",
    "The other allowed values are `all` and `auto`, the default is `auto`.\n"
   ]
  },
  {
   "cell_type": "code",
   "execution_count": null,
<<<<<<< HEAD
   "id": "4f0bd3b9",
=======
   "id": "fd4b291e",
   "metadata": {},
   "outputs": [],
   "source": [
    "# training configs\n",
    "\n",
    "# choose estimators of interest\n",
    "estimator_list = [\n",
    "            \"Dummy\",\n",
    "            # \"SparseLinearDML\",\n",
    "            # \"ForestDRLearner\",\n",
    "            # \"TransformedOutcome\",\n",
    "            # \"CausalForestDML\",\n",
    "            # \".LinearDML\",\n",
    "            # \"DomainAdaptationLearner\",\n",
    "            \"SLearner\",\n",
    "            \"XLearner\",\n",
    "            # \"TLearner\",\n",
    "            # \"Ortho\"\n",
    "    ]\n",
    "\n",
    "# set evaluation metric\n",
    "metric = \"energy_distance\"\n",
    "\n",
    "# it's best to specify either time_budget or components_time_budget, \n",
    "# and let the other one be inferred; time in seconds\n",
    "time_budget = None\n",
    "components_time_budget = 10\n",
    "\n",
    "# specify training set size\n",
    "train_size = 0.7\n"
   ]
  },
  {
   "cell_type": "code",
   "execution_count": null,
>>>>>>> 1d665f06
   "metadata": {
    "collapsed": false,
    "pycharm": {
     "name": "#%%\n"
    }
   },
   "outputs": [],
   "source": [
    "ct = AutoCausality(\n",
    "    estimator_list=estimator_list,\n",
    "    metric=metric,\n",
    "    verbose=3,\n",
    "    components_verbose=2,\n",
    "    time_budget=time_budget,\n",
    "    components_time_budget=components_time_budget,\n",
    "    train_size=train_size\n",
    ")\n",
    "\n",
    "\n",
    "# run causaltune\n",
    "ct.fit(data=cd, outcome=cd.outcomes[0])\n",
    "\n",
    "print('---------------------')\n",
    "# return best estimator\n",
    "print(f\"Best estimator: {ct.best_estimator}\")\n",
    "# config of best estimator:\n",
    "print(f\"best config: {ct.best_config}\")\n",
    "# best score:\n",
<<<<<<< HEAD
    "print(f\"best score: {ac.best_score}\")\n"
=======
    "print(f\"best score: {ct.best_score}\")"
>>>>>>> 1d665f06
   ]
  },
  {
   "attachments": {},
   "cell_type": "markdown",
<<<<<<< HEAD
   "id": "17a44342",
=======
>>>>>>> 1d665f06
   "metadata": {
    "collapsed": false,
    "pycharm": {
     "name": "#%% md\n"
    }
   },
   "source": [
<<<<<<< HEAD
    "After running a fit, you can resume it without losing past results, for example if you want to search over extra estimators."
   ]
  },
  {
   "cell_type": "code",
   "execution_count": null,
   "id": "05ed78d6",
   "metadata": {
    "collapsed": false,
    "pycharm": {
     "name": "#%%\n"
    }
   },
   "outputs": [],
   "source": [
    "# we can now resume the fit to continue with the init_cfgs which we haven't tried yet\n",
    "# ac.fit(train_df, treatment, outcome, features_W, features_X,resume=True)\n",
    "# # return best estimator\n",
    "# print(f\"Best estimator: {ac.best_estimator}\")\n",
    "# # config of best estimator:\n",
    "# print(f\"best config: {ac.best_config}\")\n",
    "# # best score:\n",
    "# print(f\"best score: {ac.best_score}\")"
   ]
  },
  {
   "cell_type": "code",
   "execution_count": null,
   "id": "a6fb84b8",
   "metadata": {
    "collapsed": false,
    "pycharm": {
     "name": "#%%\n"
    }
   },
   "outputs": [],
   "source": [
    "# ac.results.results"
=======
    "After running a fit, you also have the option resume it without losing past results, for example if you want to search over extra estimators. To do so, simply pass `resume=True` to the `fit` method as shown below: \n",
    "\n",
    "`ct.fit(data=cd,outcome=cd.outcomes[0],resume=True)`"
   ]
  },
  {
   "attachments": {},
   "cell_type": "markdown",
   "id": "b5f10b9b",
   "metadata": {},
   "source": [
    "We will now score all estimators on the held-out test set and save the results per estimator in `ct.scores`."
>>>>>>> 1d665f06
   ]
  },
  {
   "cell_type": "code",
   "execution_count": null,
<<<<<<< HEAD
   "id": "5615066d",
=======
>>>>>>> 1d665f06
   "metadata": {
    "collapsed": false,
    "pycharm": {
     "name": "#%%\n"
    }
   },
   "outputs": [],
   "source": [
    "test_df = ct.test_df\n",
    "\n",
    "for est_name, scr in ct.scores.items():\n",
    "    causal_estimate = scr['estimator']\n",
<<<<<<< HEAD
    "    scr['scores']['test'] = ac.scorer.make_scores(causal_estimate, test_df, problem=ac.problem, metrics_to_report=ac.metrics_to_report)"
   ]
  },
  {
   "cell_type": "code",
   "execution_count": null,
   "id": "a7a0ac53",
   "metadata": {
    "collapsed": false,
    "pycharm": {
     "name": "#%%\n"
    }
   },
   "outputs": [],
   "source": [
    "%matplotlib inline\n",
    "import matplotlib\n",
    "import matplotlib.pyplot as plt\n",
    "import matplotlib.ticker as mtick\n",
    "\n",
    "colors = ([matplotlib.colors.CSS4_COLORS['black']] +\n",
    "    list(matplotlib.colors.TABLEAU_COLORS) + [\n",
    "    matplotlib.colors.CSS4_COLORS['lime'],\n",
    "    matplotlib.colors.CSS4_COLORS['yellow'],\n",
    "    matplotlib.colors.CSS4_COLORS['pink']\n",
    "])\n",
    "\n",
    "\n",
    "plt.figure(figsize = (7,5))\n",
    "plt.title(outcome)\n",
    "\n",
    "m1 = \"ate\"\n",
    "m2 = \"norm_erupt\"\n",
    "\n",
    "for (est, scr), col in zip(ac.scores.items(),colors):\n",
    "    try:\n",
    "        sc = [scr[\"scores\"]['train'][m1], scr[\"scores\"]['validation'][m1], scr[\"scores\"]['test'][m1]]\n",
    "        crv = [scr[\"scores\"]['train'][m2], scr[\"scores\"]['validation'][m2], scr[\"scores\"]['test'][m2]]\n",
    "        plt.plot(sc, crv, color=col, marker=\"o\", label=est)\n",
    "        plt.scatter(sc[1:2],crv[1:2], c=col, s=70, label=\"_nolegend_\" )\n",
    "        plt.scatter(sc[2:],crv[2:], c=col, s=120, label=\"_nolegend_\" )\n",
    "\n",
    "    except:\n",
    "        pass\n",
    "plt.xlabel(m1)\n",
    "plt.ylabel(m2)\n",
    "\n",
    "plt.legend(bbox_to_anchor=(1.04,1), borderaxespad=0)\n",
    "\n",
    "plt.grid()\n",
    "plt.show()\n"
=======
    "    scr['scores']['test'] = ct.scorer.make_scores(causal_estimate, test_df, metrics_to_report=ct.metrics_to_report)"
   ]
  },
  {
   "attachments": {},
   "cell_type": "markdown",
   "id": "416910e8",
   "metadata": {},
   "source": [
    "Below we demonstrate some basic plotting functionality that comes with `causaltune`. "
>>>>>>> 1d665f06
   ]
  },
  {
   "cell_type": "code",
   "execution_count": null,
<<<<<<< HEAD
   "id": "ab1e67aa",
   "metadata": {
    "collapsed": false,
    "pycharm": {
     "name": "#%%\n"
    }
   },
   "outputs": [],
   "source": [
    "scr = ac.scores[ac.best_estimator]\n",
    "intrp = scr[\"scores\"]['validation']['intrp']\n",
    "plt.figure(figsize=(15, 7))\n",
    "intrp.plot(feature_names=intrp.feature_names, fontsize=10)\n",
    "plt.title(f\"{ac.best_estimator}_{outcome}\")\n",
    "plt.show()\n"
=======
   "id": "93bc5191",
   "metadata": {},
   "outputs": [],
   "source": [
    "from auto_causality.visualizer import Visualizer\n",
    "\n",
    "viz = Visualizer(\n",
    "    test_df=test_df,\n",
    "    treatment_col_name=cd.treatment,\n",
    "    outcome_col_name=cd.outcomes[0]\n",
    ")"
>>>>>>> 1d665f06
   ]
  },
  {
   "cell_type": "code",
   "execution_count": null,
<<<<<<< HEAD
   "id": "6d5e87ea",
   "metadata": {
    "collapsed": false,
    "pycharm": {
     "name": "#%%\n"
    }
   },
=======
   "id": "353818ad",
   "metadata": {},
>>>>>>> 1d665f06
   "outputs": [],
   "source": [
    "%matplotlib inline\n",
    "\n",
    "# plotting metrics by estimator\n",
    "\n",
    "figtitle = f'{viz.outcome_col_name}'\n",
    "figsize = (7,5)\n",
    "metrics = ('energy_distance', 'ate')\n",
    "\n",
<<<<<<< HEAD
    "    plt.title(outcome + '_' + ac.best_estimator.split('.')[-1])\n",
    "    shap.summary_plot(shaps, this_df[est.estimator._effect_modifier_names])\n",
    "    plt.show()\n",
    "else: \n",
    "    print(f\"The best performing model is {ac.best_estimator} which doesn't depend on features\")\n"
=======
    "viz.plot_metrics_by_estimator(\n",
    "    scores_dict=ct.scores,\n",
    "    metrics=metrics,\n",
    "    figtitle=figtitle,\n",
    "    figsize=figsize\n",
    ")"
>>>>>>> 1d665f06
   ]
  },
  {
   "cell_type": "code",
   "execution_count": null,
<<<<<<< HEAD
   "id": "6706cc2c",
   "metadata": {
    "collapsed": false,
    "pycharm": {
     "name": "#%%\n"
    }
   },
=======
   "id": "c0287e14",
   "metadata": {},
>>>>>>> 1d665f06
   "outputs": [],
   "source": [
    "%matplotlib inline\n",
    "\n",
    "# plotting shapley feature importances\n",
    "# sampling from test_df as calculation can take a while\n",
    "# optional: supply pre-computed shapley values by passing them as shaps=your_array\n",
    "\n",
    "use_df = test_df.sample(100)\n",
    "est = ct.model\n",
    "\n",
<<<<<<< HEAD
    "for i,(p,c) in enumerate(zip(grp, colors)):\n",
    "    st = sts[sts[\"policy\"] == p]\n",
    "    plt.errorbar(np.array(range(len(st))) +0.1*i, st[\"mean\"].values[0],  yerr = st[\"std\"].values[0], color=c)\n",
    "plt.legend(grp)\n",
    "plt.grid(True)\n",
    "plt.title(my_est.split('.')[-1])\n",
    "plt.show()"
=======
    "viz.plot_shap(\n",
    "    estimate=est,\n",
    "    df=use_df,\n",
    "    figtitle='Shapley feature importances'\n",
    ")"
>>>>>>> 1d665f06
   ]
  },
  {
   "cell_type": "code",
   "execution_count": null,
<<<<<<< HEAD
   "id": "37967a93",
   "metadata": {
    "collapsed": false,
    "pycharm": {
     "name": "#%%\n"
    }
   },
=======
   "id": "98d7921e",
   "metadata": {},
>>>>>>> 1d665f06
   "outputs": [],
   "source": [
    "%matplotlib inline\n",
    "\n",
    "# plotting out-of sample difference of outcomes between treated and untreated \n",
    "# for the points where model predicts positive vs negative impact\n",
    "\n",
<<<<<<< HEAD
    "for i,(p,c) in enumerate(zip(grp, colors)):\n",
    "    st = sts[sts[\"policy\"] == p]\n",
    "    plt.errorbar(np.array(range(len(st))) +0.1*i, st[\"mean\"].values[0],  yerr = st[\"std\"].values[0], color=c)\n",
    "plt.legend(grp)\n",
    "plt.grid(True)\n",
    "plt.title(my_est.split('.')[-1])\n",
    "plt.show()"
   ]
  },
  {
   "cell_type": "code",
   "execution_count": null,
   "id": "eec342a7",
   "metadata": {
    "pycharm": {
     "name": "#%%\n"
    }
   },
   "outputs": [],
   "source": []
=======
    "viz.plot_group_ate(\n",
    "    scorer=ct.scorer,\n",
    "    scores_dict=ct.scores,\n",
    "    estimator=ct.best_estimator\n",
    ")"
   ]
>>>>>>> 1d665f06
  }
 ],
 "metadata": {
  "kernelspec": {
<<<<<<< HEAD
   "display_name": "ref-ac",
=======
   "display_name": "causality",
>>>>>>> 1d665f06
   "language": "python",
   "name": "python3"
  },
  "language_info": {
   "codemirror_mode": {
    "name": "ipython",
    "version": 3
   },
   "file_extension": ".py",
   "mimetype": "text/x-python",
   "name": "python",
   "nbconvert_exporter": "python",
   "pygments_lexer": "ipython3",
   "version": "3.9.16"
  }
 },
 "nbformat": 4,
 "nbformat_minor": 5
}<|MERGE_RESOLUTION|>--- conflicted
+++ resolved
@@ -79,7 +79,6 @@
      "name": "#%%\n"
     }
    },
-<<<<<<< HEAD
    "outputs": [
     {
      "data": {
@@ -92,9 +91,7 @@
      "output_type": "display_data"
     }
    ],
-=======
-   "outputs": [],
->>>>>>> 1d665f06
+
    "source": [
     "%%javascript\n",
     "\n",
@@ -193,9 +190,8 @@
   {
    "cell_type": "code",
    "execution_count": null,
-<<<<<<< HEAD
-   "id": "4f0bd3b9",
-=======
+
+
    "id": "fd4b291e",
    "metadata": {},
    "outputs": [],
@@ -232,7 +228,6 @@
   {
    "cell_type": "code",
    "execution_count": null,
->>>>>>> 1d665f06
    "metadata": {
     "collapsed": false,
     "pycharm": {
@@ -261,20 +256,14 @@
     "# config of best estimator:\n",
     "print(f\"best config: {ct.best_config}\")\n",
     "# best score:\n",
-<<<<<<< HEAD
-    "print(f\"best score: {ac.best_score}\")\n"
-=======
+
     "print(f\"best score: {ct.best_score}\")"
->>>>>>> 1d665f06
-   ]
-  },
-  {
-   "attachments": {},
-   "cell_type": "markdown",
-<<<<<<< HEAD
-   "id": "17a44342",
-=======
->>>>>>> 1d665f06
+   ]
+  },
+  {
+   "attachments": {},
+   "cell_type": "markdown",
+
    "metadata": {
     "collapsed": false,
     "pycharm": {
@@ -282,46 +271,7 @@
     }
    },
    "source": [
-<<<<<<< HEAD
-    "After running a fit, you can resume it without losing past results, for example if you want to search over extra estimators."
-   ]
-  },
-  {
-   "cell_type": "code",
-   "execution_count": null,
-   "id": "05ed78d6",
-   "metadata": {
-    "collapsed": false,
-    "pycharm": {
-     "name": "#%%\n"
-    }
-   },
-   "outputs": [],
-   "source": [
-    "# we can now resume the fit to continue with the init_cfgs which we haven't tried yet\n",
-    "# ac.fit(train_df, treatment, outcome, features_W, features_X,resume=True)\n",
-    "# # return best estimator\n",
-    "# print(f\"Best estimator: {ac.best_estimator}\")\n",
-    "# # config of best estimator:\n",
-    "# print(f\"best config: {ac.best_config}\")\n",
-    "# # best score:\n",
-    "# print(f\"best score: {ac.best_score}\")"
-   ]
-  },
-  {
-   "cell_type": "code",
-   "execution_count": null,
-   "id": "a6fb84b8",
-   "metadata": {
-    "collapsed": false,
-    "pycharm": {
-     "name": "#%%\n"
-    }
-   },
-   "outputs": [],
-   "source": [
-    "# ac.results.results"
-=======
+
     "After running a fit, you also have the option resume it without losing past results, for example if you want to search over extra estimators. To do so, simply pass `resume=True` to the `fit` method as shown below: \n",
     "\n",
     "`ct.fit(data=cd,outcome=cd.outcomes[0],resume=True)`"
@@ -334,16 +284,12 @@
    "metadata": {},
    "source": [
     "We will now score all estimators on the held-out test set and save the results per estimator in `ct.scores`."
->>>>>>> 1d665f06
-   ]
-  },
-  {
-   "cell_type": "code",
-   "execution_count": null,
-<<<<<<< HEAD
-   "id": "5615066d",
-=======
->>>>>>> 1d665f06
+   ]
+  },
+  {
+   "cell_type": "code",
+   "execution_count": null,
+
    "metadata": {
     "collapsed": false,
     "pycharm": {
@@ -356,59 +302,7 @@
     "\n",
     "for est_name, scr in ct.scores.items():\n",
     "    causal_estimate = scr['estimator']\n",
-<<<<<<< HEAD
-    "    scr['scores']['test'] = ac.scorer.make_scores(causal_estimate, test_df, problem=ac.problem, metrics_to_report=ac.metrics_to_report)"
-   ]
-  },
-  {
-   "cell_type": "code",
-   "execution_count": null,
-   "id": "a7a0ac53",
-   "metadata": {
-    "collapsed": false,
-    "pycharm": {
-     "name": "#%%\n"
-    }
-   },
-   "outputs": [],
-   "source": [
-    "%matplotlib inline\n",
-    "import matplotlib\n",
-    "import matplotlib.pyplot as plt\n",
-    "import matplotlib.ticker as mtick\n",
-    "\n",
-    "colors = ([matplotlib.colors.CSS4_COLORS['black']] +\n",
-    "    list(matplotlib.colors.TABLEAU_COLORS) + [\n",
-    "    matplotlib.colors.CSS4_COLORS['lime'],\n",
-    "    matplotlib.colors.CSS4_COLORS['yellow'],\n",
-    "    matplotlib.colors.CSS4_COLORS['pink']\n",
-    "])\n",
-    "\n",
-    "\n",
-    "plt.figure(figsize = (7,5))\n",
-    "plt.title(outcome)\n",
-    "\n",
-    "m1 = \"ate\"\n",
-    "m2 = \"norm_erupt\"\n",
-    "\n",
-    "for (est, scr), col in zip(ac.scores.items(),colors):\n",
-    "    try:\n",
-    "        sc = [scr[\"scores\"]['train'][m1], scr[\"scores\"]['validation'][m1], scr[\"scores\"]['test'][m1]]\n",
-    "        crv = [scr[\"scores\"]['train'][m2], scr[\"scores\"]['validation'][m2], scr[\"scores\"]['test'][m2]]\n",
-    "        plt.plot(sc, crv, color=col, marker=\"o\", label=est)\n",
-    "        plt.scatter(sc[1:2],crv[1:2], c=col, s=70, label=\"_nolegend_\" )\n",
-    "        plt.scatter(sc[2:],crv[2:], c=col, s=120, label=\"_nolegend_\" )\n",
-    "\n",
-    "    except:\n",
-    "        pass\n",
-    "plt.xlabel(m1)\n",
-    "plt.ylabel(m2)\n",
-    "\n",
-    "plt.legend(bbox_to_anchor=(1.04,1), borderaxespad=0)\n",
-    "\n",
-    "plt.grid()\n",
-    "plt.show()\n"
-=======
+
     "    scr['scores']['test'] = ct.scorer.make_scores(causal_estimate, test_df, metrics_to_report=ct.metrics_to_report)"
    ]
   },
@@ -419,29 +313,12 @@
    "metadata": {},
    "source": [
     "Below we demonstrate some basic plotting functionality that comes with `causaltune`. "
->>>>>>> 1d665f06
-   ]
-  },
-  {
-   "cell_type": "code",
-   "execution_count": null,
-<<<<<<< HEAD
-   "id": "ab1e67aa",
-   "metadata": {
-    "collapsed": false,
-    "pycharm": {
-     "name": "#%%\n"
-    }
-   },
-   "outputs": [],
-   "source": [
-    "scr = ac.scores[ac.best_estimator]\n",
-    "intrp = scr[\"scores\"]['validation']['intrp']\n",
-    "plt.figure(figsize=(15, 7))\n",
-    "intrp.plot(feature_names=intrp.feature_names, fontsize=10)\n",
-    "plt.title(f\"{ac.best_estimator}_{outcome}\")\n",
-    "plt.show()\n"
-=======
+   ]
+  },
+  {
+   "cell_type": "code",
+   "execution_count": null,
+
    "id": "93bc5191",
    "metadata": {},
    "outputs": [],
@@ -453,24 +330,14 @@
     "    treatment_col_name=cd.treatment,\n",
     "    outcome_col_name=cd.outcomes[0]\n",
     ")"
->>>>>>> 1d665f06
-   ]
-  },
-  {
-   "cell_type": "code",
-   "execution_count": null,
-<<<<<<< HEAD
-   "id": "6d5e87ea",
-   "metadata": {
-    "collapsed": false,
-    "pycharm": {
-     "name": "#%%\n"
-    }
-   },
-=======
+   ]
+  },
+  {
+   "cell_type": "code",
+   "execution_count": null,
+
    "id": "353818ad",
    "metadata": {},
->>>>>>> 1d665f06
    "outputs": [],
    "source": [
     "%matplotlib inline\n",
@@ -481,37 +348,21 @@
     "figsize = (7,5)\n",
     "metrics = ('energy_distance', 'ate')\n",
     "\n",
-<<<<<<< HEAD
-    "    plt.title(outcome + '_' + ac.best_estimator.split('.')[-1])\n",
-    "    shap.summary_plot(shaps, this_df[est.estimator._effect_modifier_names])\n",
-    "    plt.show()\n",
-    "else: \n",
-    "    print(f\"The best performing model is {ac.best_estimator} which doesn't depend on features\")\n"
-=======
+
     "viz.plot_metrics_by_estimator(\n",
     "    scores_dict=ct.scores,\n",
     "    metrics=metrics,\n",
     "    figtitle=figtitle,\n",
     "    figsize=figsize\n",
     ")"
->>>>>>> 1d665f06
-   ]
-  },
-  {
-   "cell_type": "code",
-   "execution_count": null,
-<<<<<<< HEAD
-   "id": "6706cc2c",
-   "metadata": {
-    "collapsed": false,
-    "pycharm": {
-     "name": "#%%\n"
-    }
-   },
-=======
+   ]
+  },
+  {
+   "cell_type": "code",
+   "execution_count": null,
+
    "id": "c0287e14",
    "metadata": {},
->>>>>>> 1d665f06
    "outputs": [],
    "source": [
     "%matplotlib inline\n",
@@ -523,38 +374,20 @@
     "use_df = test_df.sample(100)\n",
     "est = ct.model\n",
     "\n",
-<<<<<<< HEAD
-    "for i,(p,c) in enumerate(zip(grp, colors)):\n",
-    "    st = sts[sts[\"policy\"] == p]\n",
-    "    plt.errorbar(np.array(range(len(st))) +0.1*i, st[\"mean\"].values[0],  yerr = st[\"std\"].values[0], color=c)\n",
-    "plt.legend(grp)\n",
-    "plt.grid(True)\n",
-    "plt.title(my_est.split('.')[-1])\n",
-    "plt.show()"
-=======
+
     "viz.plot_shap(\n",
     "    estimate=est,\n",
     "    df=use_df,\n",
     "    figtitle='Shapley feature importances'\n",
     ")"
->>>>>>> 1d665f06
-   ]
-  },
-  {
-   "cell_type": "code",
-   "execution_count": null,
-<<<<<<< HEAD
-   "id": "37967a93",
-   "metadata": {
-    "collapsed": false,
-    "pycharm": {
-     "name": "#%%\n"
-    }
-   },
-=======
+   ]
+  },
+  {
+   "cell_type": "code",
+   "execution_count": null,
+
    "id": "98d7921e",
    "metadata": {},
->>>>>>> 1d665f06
    "outputs": [],
    "source": [
     "%matplotlib inline\n",
@@ -562,44 +395,19 @@
     "# plotting out-of sample difference of outcomes between treated and untreated \n",
     "# for the points where model predicts positive vs negative impact\n",
     "\n",
-<<<<<<< HEAD
-    "for i,(p,c) in enumerate(zip(grp, colors)):\n",
-    "    st = sts[sts[\"policy\"] == p]\n",
-    "    plt.errorbar(np.array(range(len(st))) +0.1*i, st[\"mean\"].values[0],  yerr = st[\"std\"].values[0], color=c)\n",
-    "plt.legend(grp)\n",
-    "plt.grid(True)\n",
-    "plt.title(my_est.split('.')[-1])\n",
-    "plt.show()"
-   ]
-  },
-  {
-   "cell_type": "code",
-   "execution_count": null,
-   "id": "eec342a7",
-   "metadata": {
-    "pycharm": {
-     "name": "#%%\n"
-    }
-   },
-   "outputs": [],
-   "source": []
-=======
+
     "viz.plot_group_ate(\n",
     "    scorer=ct.scorer,\n",
     "    scores_dict=ct.scores,\n",
     "    estimator=ct.best_estimator\n",
     ")"
    ]
->>>>>>> 1d665f06
   }
  ],
  "metadata": {
   "kernelspec": {
-<<<<<<< HEAD
-   "display_name": "ref-ac",
-=======
+
    "display_name": "causality",
->>>>>>> 1d665f06
    "language": "python",
    "name": "python3"
   },
