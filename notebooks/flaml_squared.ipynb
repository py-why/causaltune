--- conflicted
+++ resolved
@@ -33,89 +33,8 @@
    "metadata": {},
    "outputs": [],
    "source": [
-<<<<<<< HEAD
     "from auto_causality import AutoCausality\n",
     "from auto_causality.datasets import synth_ihdp, preprocess_dataset"
-=======
-    "from auto_causality.utils import featurize\n",
-    "from auto_causality import AutoCausality"
-   ]
-  },
-  {
-   "cell_type": "code",
-   "execution_count": 3,
-   "id": "2c777cb4",
-   "metadata": {},
-   "outputs": [],
-   "source": [
-    "# set all the control parameters here\n",
-    "train_size = 0.5\n",
-    "test_size = None\n",
-    "time_budget = 300\n",
-    "num_cores = os.cpu_count() - 1\n",
-    "conf_intervals = False\n"
-   ]
-  },
-  {
-   "cell_type": "code",
-   "execution_count": 4,
-   "id": "c9331f28",
-   "metadata": {
-    "scrolled": true
-   },
-   "outputs": [],
-   "source": [
-    "# load raw data\n",
-    "data = pd.read_csv(\n",
-    "    \"https://raw.githubusercontent.com/AMLab-Amsterdam/CEVAE/master/datasets/IHDP/csv/ihdp_npci_1.csv\",\n",
-    "    header=None,\n",
-    ")\n",
-    "col = [\n",
-    "    \"treatment\",\n",
-    "    \"y_factual\",\n",
-    "    \"y_cfactual\",\n",
-    "    \"mu0\",\n",
-    "    \"mu1\",\n",
-    "]\n",
-    "for i in range(1, 26):\n",
-    "    col.append(\"x\" + str(i))\n",
-    "data.columns = col\n",
-    "# drop the columns we don't care about\n",
-    "ignore_patterns = [\"y_cfactual\", \"mu\"]\n",
-    "ignore_cols = [c for c in data.columns if any([s in c for s in ignore_patterns])]\n",
-    "data = data.drop(columns=ignore_cols)\n",
-    "\n",
-    "\n",
-    "# prepare the data\n",
-    "\n",
-    "treatment = \"treatment\"\n",
-    "targets = [\"y_factual\"]  # it's good to allow multiple ones\n",
-    "features = [c for c in data.columns if c not in [treatment] + targets]\n",
-    "\n",
-    "data[treatment] = data[treatment].astype(int)\n",
-    "# this is a trick to bypass some DoWhy/EconML bugs\n",
-    "data[\"random\"] = np.random.randint(0, 2, size=len(data))\n",
-    "\n",
-    "used_df = featurize(\n",
-    "    data, features=features, exclude_cols=[treatment] + targets, drop_first=False,\n",
-    ")\n",
-    "used_features = [\n",
-    "    c for c in used_df.columns if c not in ignore_cols + [treatment] + targets\n",
-    "]\n",
-    "\n",
-    "\n",
-    "# Let's treat all features as effect modifiers\n",
-    "features_X = [f for f in used_features if f != \"random\"]\n",
-    "features_W = [f for f in used_features if f not in features_X]\n",
-    "\n",
-    "\n",
-    "train_df, test_df = train_test_split(used_df, train_size=train_size)\n",
-    "if test_size is not None:\n",
-    "    test_df = test_df.sample(test_size)\n",
-    "\n",
-    "test_df.to_csv(os.path.join(data_dir, f\"test_{time_budget}.csv\"))\n",
-    "train_df.to_csv(os.path.join(data_dir, f\"train_{time_budget}.csv\"))\n"
->>>>>>> 1602d68c
    ]
   },
   {
@@ -129,11 +48,7 @@
   },
   {
    "cell_type": "code",
-<<<<<<< HEAD
    "execution_count": 6,
-=======
-   "execution_count": null,
->>>>>>> 1602d68c
    "id": "f68c4d4c",
    "metadata": {},
    "outputs": [
@@ -141,13 +56,8 @@
      "name": "stderr",
      "output_type": "stream",
      "text": [
-<<<<<<< HEAD
       "[flaml.tune.tune: 03-08 16:52:30] {326} WARNING - Using CFO for search. To use BlendSearch, run: pip install flaml[blendsearch]\n",
       "[flaml.tune.tune: 03-08 16:52:30] {447} INFO - trial 1 config: {'fit_cate_intercept': 1, 'mc_iters': 4}\n"
-=======
-      "[flaml.tune.tune: 03-08 16:42:02] {326} WARNING - Using CFO for search. To use BlendSearch, run: pip install flaml[blendsearch]\n",
-      "[flaml.tune.tune: 03-08 16:42:02] {447} INFO - trial 1 config: {'fit_cate_intercept': 1, 'mc_iters': 0}\n"
->>>>>>> 1602d68c
      ]
     },
     {
@@ -161,13 +71,8 @@
      "name": "stderr",
      "output_type": "stream",
      "text": [
-<<<<<<< HEAD
       "[flaml.tune.tune: 03-08 16:53:19] {326} WARNING - Using CFO for search. To use BlendSearch, run: pip install flaml[blendsearch]\n",
       "[flaml.tune.tune: 03-08 16:53:19] {447} INFO - trial 1 config: {'fit_cate_intercept': 0, 'mc_iters': 7, 'n_alphas': 283, 'n_alphas_cov': 32, 'tol': 2e-07, 'max_iter': 100}\n"
-=======
-      "[flaml.tune.tune: 03-08 16:42:22] {326} WARNING - Using CFO for search. To use BlendSearch, run: pip install flaml[blendsearch]\n",
-      "[flaml.tune.tune: 03-08 16:42:22] {447} INFO - trial 1 config: {'fit_cate_intercept': 1, 'mc_iters': 0, 'n_alphas': 87, 'n_alphas_cov': 5, 'tol': 3.81e-05, 'max_iter': 18500}\n"
->>>>>>> 1602d68c
      ]
     },
     {
@@ -175,31 +80,18 @@
      "output_type": "stream",
      "text": [
       "... Estimator: backdoor.econml.dml.LinearDML\n",
-<<<<<<< HEAD
       " erupt (train): 6.380281\n",
       " qini (train): 0.061168\n",
       " auc (train): 0.554421\n",
       " ate (train): 3.631006\n"
-=======
-      " erupt: 6.319208\n",
-      " qini: -0.017620\n",
-      " auc: 0.528207\n",
-      " r_score: 0.016680\n",
-      " ATE: 3.909819\n"
->>>>>>> 1602d68c
      ]
     },
     {
      "name": "stderr",
      "output_type": "stream",
      "text": [
-<<<<<<< HEAD
       "[flaml.tune.tune: 03-08 16:54:44] {326} WARNING - Using CFO for search. To use BlendSearch, run: pip install flaml[blendsearch]\n",
       "[flaml.tune.tune: 03-08 16:54:44] {447} INFO - trial 1 config: {'fit_cate_intercept': 0, 'min_propensity': 2.960286081227452e-05, 'mc_iters': 2}\n"
-=======
-      "[flaml.tune.tune: 03-08 16:42:43] {326} WARNING - Using CFO for search. To use BlendSearch, run: pip install flaml[blendsearch]\n",
-      "[flaml.tune.tune: 03-08 16:42:43] {447} INFO - trial 1 config: {'mc_iters': 5, 'drate': 0, 'n_estimators': 67, 'criterion': 'het', 'max_depth': 2, 'min_samples_split': 18, 'min_samples_leaf': 7, 'min_weight_fraction_leaf': 0.377743449018298, 'min_var_fraction_leaf': 0.26639242043080236, 'max_features': 'sqrt', 'min_impurity_decrease': 7.5621068260561595, 'max_samples': 0.013611566647889872, 'min_balancedness_tol': 0.3836583130489407, 'honest': 0, 'inference': 0, 'fit_intercept': 1}\n"
->>>>>>> 1602d68c
      ]
     },
     {
@@ -207,7 +99,6 @@
      "output_type": "stream",
      "text": [
       "... Estimator: backdoor.econml.dml.SparseLinearDML\n",
-<<<<<<< HEAD
       " erupt (train): 6.363059\n",
       " qini (train): 0.070652\n",
       " auc (train): 0.550091\n",
@@ -244,13 +135,6 @@
       "Best estimator: backdoor.econml.metalearners.DomainAdaptationLearner\n",
       "best config: {'n_estimators': 10, 'max_depth': 6, 'min_child_weight': 0.9999999999999993, 'learning_rate': 0.29999999999999993, 'subsample': 1.0, 'colsample_bylevel': 1.0, 'colsample_bytree': 1.0, 'reg_alpha': 0.0009765625, 'reg_lambda': 1.0}\n",
       "best score: 6.492853952757958\n"
-=======
-      " erupt: 6.319208\n",
-      " qini: 0.019942\n",
-      " auc: 0.538326\n",
-      " r_score: 0.005456\n",
-      " ATE: 4.299669\n"
->>>>>>> 1602d68c
      ]
     }
    ],
