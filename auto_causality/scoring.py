import copy
import logging
import math
from typing import Optional, Dict, Union, Any, List

import numpy as np
import pandas as pd

from econml.cate_interpreter import SingleTreeCateInterpreter  # noqa F401
from dowhy.causal_estimator import CausalEstimate
from dowhy import CausalModel

from auto_causality.thirdparty.causalml import metrics
from auto_causality.erupt import ERUPT
from auto_causality.utils import treatment_values

import dcor


class DummyEstimator:
    def __init__(
        self, 
        cate_estimate: np.ndarray, 
        effect_intervals: Optional[np.ndarray] = None
    ):
        self.cate_estimate = cate_estimate
        self.effect_intervals = effect_intervals

    def const_marginal_effect(self, X):
        return self.cate_estimate


def supported_metrics(problem: str, multivalue: bool, scores_only: bool) -> List[str]:
    if problem == "iv":
        metrics = ["energy_distance"]
        if not scores_only:
            metrics.append("ate")
        return metrics
    elif problem == "backdoor":
        if multivalue:
            # TODO: support other metrics for the multivalue case
            return ["energy_distance"]
        else:
            metrics = [
                "erupt",
                "norm_erupt",
                "qini",
                "auc",
                # "r_scorer",
                "energy_distance",
            ]
            if not scores_only:
                metrics.append("ate")
            return metrics


class Scorer:
    def __init__(
        self,
        causal_model: CausalModel,
        propensity_model: Any,
        problem: str,
        multivalue: bool,
    ):
        
        """
        Contains scoring logic for CausalTune.

        Access methods and attributes via `causal_tune.scorer`.
        
        """

        self.problem = problem
        self.multivalue = multivalue
        self.causal_model = copy.deepcopy(causal_model)

        self.identified_estimand = causal_model.identify_effect(
            proceed_when_unidentifiable=True
        )

        if problem == "backdoor":
            print(
                "Fitting a Propensity-Weighted scoring estimator to be used in scoring tasks"
            )
            treatment_series = causal_model._data[causal_model._treatment[0]]
            # this will also fit self.propensity_model, which we'll also use in self.erupt
            self.psw_estimator = self.causal_model.estimate_effect(
                self.identified_estimand,
                method_name="backdoor.auto_causality.models.MultivaluePSW",
                control_value=0,
                treatment_value=treatment_values(treatment_series, 0),
                target_units="ate",  # condition used for CATE
                confidence_intervals=False,
                method_params={
                    "init_params": {"propensity_model": propensity_model},
                },
            ).estimator

            treatment_name = self.psw_estimator._treatment_name
            if not isinstance(treatment_name, str):
                treatment_name = treatment_name[0]

            # No need to call self.erupt.fit() as propensity model is already fitted
            # self.propensity_model = est.propensity_model
            self.erupt = ERUPT(
                treatment_name=treatment_name,
                propensity_model=self.psw_estimator.estimator.propensity_model,
                X_names=self.psw_estimator._effect_modifier_names
                + self.psw_estimator._observed_common_causes_names,
            )

    def ate(
        self, 
        df: pd.DataFrame
    ) -> tuple:

        """
        Calculate the Average Treatment Effect. Provide naive std estimates in single-treatment cases.

        @param df (pandas.DataFrame): input dataframe
        
        @return tuple: tuple containing the ATE, standard deviation of the estimate (or None if multi-treatment), 
            and sample size (or None if estimate has more than one dimension)
        
        """

        estimate = self.psw_estimator.estimator.effect(df).mean(axis=0)

        if len(estimate) == 1:
            # for now, let's cheat on the std estimation, take that from the naive ate
            treatment_name = self.causal_model._treatment[0]
            outcome_name = self.causal_model._outcome[0]
            naive_est = Scorer.naive_ate(df[treatment_name], df[outcome_name])
            return estimate[0], naive_est[1], naive_est[2]
        else:
            return estimate, None, None

    def resolve_metric(
        self, 
        metric: str
    ) -> str:

        """
        Check if supplied metric is supported. If not, default to 'energy_distance'.
        
        @param metric (str): evaluation metric
        
        @return str: metric/'energy_distance'

        """

        metrics = supported_metrics(self.problem, self.multivalue, scores_only=True)

        if metric not in metrics:
            logging.warning(
                f"Using energy_distance metric as {metric} is not in the list "
                f"of supported metrics for this usecase ({str(metrics)})"
            )
            return "energy_distance"
        else:
            return metric

    def resolve_reported_metrics(
<<<<<<< HEAD
        self, 
        metrics_to_report: Union[List[str], None], 
        scoring_metric: str
    ) -> List[str]:

        """
        Check if supplied reporting metrics are valid.

        @param metrics_to_report (Union[List[str], None]): list of strings specifying the evaluation metrics to compute. 
            Possible options include 'ate', 'erupt', 'norm_erupt', 'qini', 'auc', and 'energy_distance'.
        @param scoring_metric (str): specified metric
        
        @return List[str]: list of valid metrics
        """

=======
        self, metrics_to_report: Union[List[str], None], scoring_metric: str
    ):
>>>>>>> 1d665f06
        metrics = supported_metrics(self.problem, self.multivalue, scores_only=False)
        if metrics_to_report is None:
            return metrics
        else:
            metrics_to_report = sorted(list(set(metrics_to_report + [scoring_metric])))
            for m in metrics_to_report.copy():
                if m not in metrics:
                    logging.warning(
                        f"Dropping the metric {m} for problem: {self.problem} \
                        : must be one of {metrics}"
                    )
                    metrics_to_report.remove(m)
        return metrics_to_report

    @staticmethod
    def energy_distance_score(
        estimate: CausalEstimate,
        df: pd.DataFrame,
    ) -> float:
        
        """
        Calculate energy distance score between treated and controls.

        For theoretical details, see Ramos-Carreño and Torrecilla (2023).

        @param estimate (dowhy.causal_estimator.CausalEstimate): causal estimate to evaluate
        @param df (pandas.DataFrame): input dataframe
        
        @return float: energy distance score
        
        """

        est = estimate.estimator
        # assert est.identifier_method in ["iv", "backdoor"]
        treatment_name = (
            est._treatment_name
            if isinstance(est._treatment_name, str)
            else est._treatment_name[0]
        )
        df["dy"] = estimate.estimator.effect_tt(df)
        df["yhat"] = df[est._outcome_name] - df["dy"]

        split_test_by = (
            est.estimating_instrument_names[0]
            if est.identifier_method == "iv"
            else treatment_name
        )

        X1 = df[df[split_test_by] == 1]
        X0 = df[df[split_test_by] == 0]
        select_cols = est._effect_modifier_names + ["yhat"]

        energy_distance_score = dcor.energy_distance(X1[select_cols], X0[select_cols])

        return energy_distance_score

    @staticmethod
    def qini_make_score(
        estimate: CausalEstimate, 
        df: pd.DataFrame, 
        cate_estimate: np.ndarray
    ) -> float:
        
        """
        Calculate the Qini score, defined as the area between the Qini curves of a model and random.

        @param estimate (dowhy.causal_estimator.CausalEstimate): causal estimate to evaluate
        @param df (pandas.DataFrame): input dataframe
        @param cate_estimate (np.ndarray): array with cate estimates
        
        @return float: Qini score

        """

        est = estimate.estimator
        new_df = pd.DataFrame()
        new_df["y"] = df[est._outcome_name]
        treatment_name = est._treatment_name
        if not isinstance(treatment_name, str):
            treatment_name = treatment_name[0]
        new_df["w"] = df[treatment_name]
        new_df["model"] = cate_estimate

        qini_score = metrics.qini_score(new_df)

        return qini_score["model"]

    @staticmethod
    def auc_make_score(
        estimate: CausalEstimate, 
        df: pd.DataFrame, 
        cate_estimate: np.ndarray
    ) -> float:
        
        """
        Calculate the area under the uplift curve.
        
        @param estimate (dowhy.causal_estimator.CausalEstimate): causal estimate to evaluate
        @param df (pandas.DataFrame): input dataframe
        @param cate_estimate (np.ndarray): array with cate estimates
        
        @return float: area under the uplift curve
        
        """

        est = estimate.estimator
        new_df = pd.DataFrame()
        new_df["y"] = df[est._outcome_name]
        treatment_name = est._treatment_name
        if not isinstance(treatment_name, str):
            treatment_name = treatment_name[0]
        new_df["w"] = df[treatment_name]
        new_df["model"] = cate_estimate

        auc_score = metrics.auuc_score(new_df)

        return auc_score["model"]

    @staticmethod
    def real_qini_make_score(
        estimate: CausalEstimate, 
        df: pd.DataFrame, 
        cate_estimate: np.ndarray
    ) -> float:
        # TODO  To calculate the 'real' qini score for synthetic datasets, to be done

        # est = estimate.estimator
        new_df = pd.DataFrame()

        # new_df['tau'] = [df['y_factual'] - df['y_cfactual']]
        new_df["model"] = cate_estimate

        qini_score = metrics.qini_score(new_df)

        return qini_score["model"]

    @staticmethod
    def r_make_score(
        estimate: CausalEstimate, 
        df: pd.DataFrame, 
        cate_estimate: np.ndarray, 
        r_scorer
    ) -> float:
        
        """
        Calculate r_score.

        For details refer to Nie and Wager (2017) and Schuler et al. (2018).
        
        Adaption from EconML implementation.

        @param estimate (dowhy.causal_estimator.CausalEstimate): causal estimate to evaluate
        @param df (pandas.DataFrame): input dataframe
        @param cate_estimate (np.ndarray): array with cate estimates
        @param r_scorer: callable object used to compute the R-score
        
        @return float: r_score
        
        """

        # TODO
        return r_scorer.score(cate_estimate)

    @staticmethod
    def naive_ate(
        treatment: pd.Series,
        outcome: pd.Series
    ):
        
        """
        Calculate simple ATE.

        @param treatment (pandas.Series): series of treatments
        @param outcome (pandas.Series): series of outcomes
        
        @return: tuple of simple ATE, standard deviation, and sample size

        """

        treated = (treatment == 1).sum()

        mean_ = outcome[treatment == 1].mean() - outcome[treatment == 0].mean()
        std1 = outcome[treatment == 1].std() / (math.sqrt(treated) + 1e-3)
        std2 = outcome[treatment == 0].std() / (
            math.sqrt(len(outcome) - treated) + 1e-3
        )
        std_ = math.sqrt(std1 * std1 + std2 * std2)
        return (mean_, std_, len(treatment))

<<<<<<< HEAD
    def group_ate(
        self, 
        df: pd.DataFrame, 
        policy: Union[pd.DataFrame, np.ndarray]
    ) -> pd.DataFrame:
        
        """
        Compute the average treatment effect (ATE) for different groups specified by a policy. 

        @param df (pandas.DataFrame): input dataframe, should contain columns for the treatment, outcome, and policy
        @param policy (Union[pd.DataFrame, np.ndarray]): policy column in df or an array of the policy values, used to group the data
        
        @return: pandas.DataFrame of ATE, std, and size per policy
        
        """

=======
    def group_ate(self, df, policy: Union[pd.DataFrame, np.ndarray]):
>>>>>>> 1d665f06
        tmp = {"all": self.ate(df)}
        for p in sorted(list(policy.unique())):
            tmp[p] = self.ate(df[policy == p])

        tmp2 = [
            {"policy": str(p), "mean": m, "std": s, "count": c}
            for p, (m, s, c) in tmp.items()
        ]

        return pd.DataFrame(tmp2)

    def make_scores(
        self,
        estimate: CausalEstimate,
        df: pd.DataFrame,
        metrics_to_report: List[str],
        r_scorer=None,
    ) -> dict:
<<<<<<< HEAD
        
        """
        Calculate various performance metrics for a given causal estimate using a given DataFrame.

        @param estimate (dowhy.causal_estimator.CausalEstimate): causal estimate to evaluate
        @param df (pandas.DataFrame): input dataframe
        @param metrics_to_report (List[str]): list of strings specifying the evaluation metrics to compute. Possible options include 'ate', 'erupt', 'norm_erupt', 'qini', 'auc', and 'energy_distance'.
        @param r_scorer (Optional): callable object used to compute the R-score, default is None

        @return dict: dictionary containing the evaluation metrics specified in metrics_to_report. 
            The values key in the dictionary contains the input DataFrame with additional columns for the propensity scores, the policy, the normalized policy, and the weights, if applicable.
        """

=======
>>>>>>> 1d665f06
        out = dict()
        df = df.copy().reset_index()

        est = estimate.estimator
        treatment_name = est._treatment_name
        if not isinstance(treatment_name, str):
            treatment_name = treatment_name[0]
        outcome_name = est._outcome_name

        cate_estimate = est.effect(df)

        # TODO: fix this hack with proper treatment of multivalues
        if len(cate_estimate.shape) > 1 and cate_estimate.shape[1] == 1:
            cate_estimate = cate_estimate.reshape(-1)

        # TODO: fix this, currently broken
        # covariates = est._effect_modifier_names
        # Include CATE Interpereter for both IV and CATE models
        # intrp = SingleTreeCateInterpreter(
        #     include_model_uncertainty=False, max_depth=2, min_samples_leaf=10
        # )
        # intrp.interpret(DummyEstimator(cate_estimate), df[covariates])
        # intrp.feature_names = covariates
        # out["intrp"] = intrp

        if self.problem == "backdoor":
            values = df[[treatment_name, outcome_name]]
            simple_ate = self.ate(df)[0]
            if isinstance(simple_ate, float):
                # simple_ate = simple_ate[0]
                # .reset_index(drop=True)
                values[
                    "p"
                ] = self.psw_estimator.estimator.propensity_model.predict_proba(
                    df[
                        self.causal_model.get_effect_modifiers()
                        + self.causal_model.get_common_causes()
                    ]
                )[
                    :, 1
                ]
                values["policy"] = cate_estimate > 0
                values["norm_policy"] = cate_estimate > simple_ate
                values["weights"] = self.erupt.weights(df, lambda x: cate_estimate > 0)
            else:
                pass
                # TODO: what do we do here if multiple treatments?

            if "erupt" in metrics_to_report:
                erupt_score = self.erupt.score(df, df[outcome_name], cate_estimate > 0)
                out["erupt"] = erupt_score

            if "norm_erupt" in metrics_to_report:
                norm_erupt_score = (
                    self.erupt.score(df, df[outcome_name], cate_estimate > simple_ate)
                    - simple_ate * values["norm_policy"].mean()
                )
                out["norm_erupt"] = norm_erupt_score

            if "qini" in metrics_to_report:
                out["qini"] = Scorer.qini_make_score(estimate, df, cate_estimate)

            if "auc" in metrics_to_report:
                out["auc"] = Scorer.auc_make_score(estimate, df, cate_estimate)

            if r_scorer is not None:
                out["r_score"] = Scorer.r_make_score(
                    estimate, df, cate_estimate, r_scorer
                )

            # values = values.rename(columns={treatment_name: "treated"})
            assert len(values) == len(df), "Index weirdness when adding columns!"
            values = values.copy()
            out["values"] = values

        if "ate" in metrics_to_report:
            out["ate"] = cate_estimate.mean()
            out["ate_std"] = cate_estimate.std()

        if "energy_distance" in metrics_to_report:
            out["energy_distance"] = Scorer.energy_distance_score(estimate, df)

        del df
        return out

    @staticmethod
    def best_score_by_estimator(
        scores: Dict[str, dict], 
        metric: str
    ) -> Dict[str, dict]:
        
        """
        Obtain best score for each estimator.

        @param scores (Dict[str, dict]): auto_causality.scores dictionary
        @param metric (str): metric of interest
        
        @return Dict[str, dict]: dictionary containing best score by estimator
        
        """

        for k, v in scores.items():
            if "estimator_name" not in v:
                raise ValueError(
                    f"Malformed scores dict, 'estimator_name' field missing in {k}, {v}"
                )

        estimator_names = sorted(
            list(
                set(
                    [
                        v["estimator_name"]
                        for v in scores.values()
                        if "estimator_name" in v
                    ]
                )
            )
        )
        best = {}
        for name in estimator_names:
            est_scores = [
                v
                for v in scores.values()
                if "estimator_name" in v and v["estimator_name"] == name
            ]
            best[name] = (
                min(est_scores, key=lambda x: x[metric])
                if metric == "energy_distance"
                else max(est_scores, key=lambda x: x[metric])
            )

        return best<|MERGE_RESOLUTION|>--- conflicted
+++ resolved
@@ -161,7 +161,6 @@
             return metric
 
     def resolve_reported_metrics(
-<<<<<<< HEAD
         self, 
         metrics_to_report: Union[List[str], None], 
         scoring_metric: str
@@ -177,10 +176,7 @@
         @return List[str]: list of valid metrics
         """
 
-=======
-        self, metrics_to_report: Union[List[str], None], scoring_metric: str
-    ):
->>>>>>> 1d665f06
+
         metrics = supported_metrics(self.problem, self.multivalue, scores_only=False)
         if metrics_to_report is None:
             return metrics
@@ -370,7 +366,6 @@
         std_ = math.sqrt(std1 * std1 + std2 * std2)
         return (mean_, std_, len(treatment))
 
-<<<<<<< HEAD
     def group_ate(
         self, 
         df: pd.DataFrame, 
@@ -387,9 +382,7 @@
         
         """
 
-=======
-    def group_ate(self, df, policy: Union[pd.DataFrame, np.ndarray]):
->>>>>>> 1d665f06
+
         tmp = {"all": self.ate(df)}
         for p in sorted(list(policy.unique())):
             tmp[p] = self.ate(df[policy == p])
@@ -408,7 +401,6 @@
         metrics_to_report: List[str],
         r_scorer=None,
     ) -> dict:
-<<<<<<< HEAD
         
         """
         Calculate various performance metrics for a given causal estimate using a given DataFrame.
@@ -422,8 +414,7 @@
             The values key in the dictionary contains the input DataFrame with additional columns for the propensity scores, the policy, the normalized policy, and the weights, if applicable.
         """
 
-=======
->>>>>>> 1d665f06
+
         out = dict()
         df = df.copy().reset_index()
 
