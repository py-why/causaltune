from typing import List

import numpy as np
import pandas as pd

from auto_causality.models.monkey_patches import PropensityScoreWeightingEstimator
from auto_causality.models.wrapper import DoWhyMethods, DoWhyWrapper
<<<<<<< HEAD

from auto_causality.scoring import Scorer


class OutOfSamplePSWEstimator(PropensityScoreWeightingEstimator):
    """
    A flavor of PSWEstimator that doesn't refit the propensity function
    when doing out-of-sample evaluation
    """

=======
from auto_causality.scoring import Scorer

# from auto_causality.scoring import ate


# Let's engage in a bit of monkey patching as we wait for this to be merged into DoWhy
# #TODO: delete this as soon as PR #485 is merged into dowhy
def effect(self, df: pd.DataFrame, **kwargs) -> np.ndarray:
    # combining them in this way allows to override method_params from kwargs
    extra_params = {**self.method_params, **kwargs}
    new_estimator = type(self)(
        data=df,
        identified_estimand=self._target_estimand,
        treatment=self._target_estimand.treatment_variable,
        outcome=self._target_estimand.outcome_variable,
        test_significance=False,
        evaluate_effect_strength=False,
        confidence_intervals=False,
        target_units=self._target_units,
        effect_modifiers=self._effect_modifier_names,
        **extra_params,
    )
    scalar_effect = new_estimator.estimate_effect()
    return np.ones(len(df)) * scalar_effect.value


# TODO: delete this once PR #486 is merged in dowhy
def _refresh_propensity_score(self):
    if self.recalculate_propensity_score is True:
        if self.propensity_score_model is None:
            self.propensity_score_model = linear_model.LogisticRegression()
        self.propensity_score_model.fit(self._observed_common_causes, self._treatment)
        self._data[
            self.propensity_score_column
        ] = self.propensity_score_model.predict_proba(self._observed_common_causes)[
            :, 1
        ]
    else:
        # check if user provides the propensity score column
        if self.propensity_score_column not in self._data.columns:
            if self.propensity_score_model is None:
                raise ValueError(
                    f"""Propensity score column {self.propensity_score_column} does not exist, nor does a propensity_model.
                Please specify the column name that has your pre-computed propensity score, or a model to compute it."""
                )
            else:
                self._data[
                    self.propensity_score_column
                ] = self.propensity_score_model.predict_proba(
                    self._observed_common_causes
                )[
                    :, 1
                ]
        else:
            self.logger.info(
                f"INFO: Using pre-computed propensity score in column {self.propensity_score_column}"
            )


PropensityScoreWeightingEstimator.effect = effect
PropensityScoreWeightingEstimator._refresh_propensity_score = _refresh_propensity_score


class NewDummy(PropensityScoreWeightingEstimator):
>>>>>>> 3170deae
    def __init__(self, *args, recalculate_propensity_score=False, **kwargs):
        # for the case when this is not invoked via Econml wrapper,
        # need to merge init_args in
        init_params = kwargs.pop("init_params", {})
        kwargs = {
            **kwargs,
            **init_params,
            "recalculate_propensity_score": recalculate_propensity_score,
        }
        super().__init__(*args, **kwargs)

        # force fitting for the first time
        self.recalculate_propensity_score = True
        self._estimate_effect()
        self.recalculate_propensity_score = recalculate_propensity_score

    def effect(self, df: pd.DataFrame, **kwargs):

        effect = super().effect(
            df,
            propensity_score_model=self.propensity_score_model,
            **kwargs,
        )

        return effect

    # TODO: delete this once PR #486 is merged in dowhy
    def _estimate_effect(self):
        self._refresh_propensity_score()
        return super()._estimate_effect()


class NewDummy(OutOfSamplePSWEstimator):
    """
    Apply a small random disturbance so the effect values are slightly different
    across
    """

    def effect(self, df: pd.DataFrame, **kwargs):
        effect = super(NewDummy, self).effect(df, **kwargs)
        return effect * (1 + 0.01 * np.random.normal(size=effect.shape))


class DummyModel(DoWhyMethods):
    def __init__(
        self,
        propensity_modifiers: List[str],
        outcome_modifiers: List[str],
        treatment: str,
        outcome: str,
    ):
        self.propensity_modifiers = propensity_modifiers
        self.outcome_modifiers = outcome_modifiers
        self.treatment = treatment
        self.outcome = outcome

    def fit(
        self,
        df: pd.DataFrame,
    ):
        pass

    def predict(self, X: pd.DataFrame) -> np.ndarray:
        mean_, _, _ = Scorer.ate(X[self.treatment], X[self.outcome])
        return np.ones(len(X)) * mean_ * (1 + 0.01 * np.random.normal(size=(len(X),)))


class Dummy(DoWhyWrapper):
    def __init__(self, *args, **kwargs):
        super().__init__(*args, inner_class=DummyModel, **kwargs)<|MERGE_RESOLUTION|>--- conflicted
+++ resolved
@@ -5,18 +5,6 @@
 
 from auto_causality.models.monkey_patches import PropensityScoreWeightingEstimator
 from auto_causality.models.wrapper import DoWhyMethods, DoWhyWrapper
-<<<<<<< HEAD
-
-from auto_causality.scoring import Scorer
-
-
-class OutOfSamplePSWEstimator(PropensityScoreWeightingEstimator):
-    """
-    A flavor of PSWEstimator that doesn't refit the propensity function
-    when doing out-of-sample evaluation
-    """
-
-=======
 from auto_causality.scoring import Scorer
 
 # from auto_causality.scoring import ate
@@ -43,45 +31,13 @@
     return np.ones(len(df)) * scalar_effect.value
 
 
-# TODO: delete this once PR #486 is merged in dowhy
-def _refresh_propensity_score(self):
-    if self.recalculate_propensity_score is True:
-        if self.propensity_score_model is None:
-            self.propensity_score_model = linear_model.LogisticRegression()
-        self.propensity_score_model.fit(self._observed_common_causes, self._treatment)
-        self._data[
-            self.propensity_score_column
-        ] = self.propensity_score_model.predict_proba(self._observed_common_causes)[
-            :, 1
-        ]
-    else:
-        # check if user provides the propensity score column
-        if self.propensity_score_column not in self._data.columns:
-            if self.propensity_score_model is None:
-                raise ValueError(
-                    f"""Propensity score column {self.propensity_score_column} does not exist, nor does a propensity_model.
-                Please specify the column name that has your pre-computed propensity score, or a model to compute it."""
-                )
-            else:
-                self._data[
-                    self.propensity_score_column
-                ] = self.propensity_score_model.predict_proba(
-                    self._observed_common_causes
-                )[
-                    :, 1
-                ]
-        else:
-            self.logger.info(
-                f"INFO: Using pre-computed propensity score in column {self.propensity_score_column}"
-            )
 
+class OutOfSamplePSWEstimator(PropensityScoreWeightingEstimator):
+    """
+    A flavor of PSWEstimator that doesn't refit the propensity function
+    when doing out-of-sample evaluation
+    """
 
-PropensityScoreWeightingEstimator.effect = effect
-PropensityScoreWeightingEstimator._refresh_propensity_score = _refresh_propensity_score
-
-
-class NewDummy(PropensityScoreWeightingEstimator):
->>>>>>> 3170deae
     def __init__(self, *args, recalculate_propensity_score=False, **kwargs):
         # for the case when this is not invoked via Econml wrapper,
         # need to merge init_args in
