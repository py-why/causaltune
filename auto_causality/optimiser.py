--- conflicted
+++ resolved
@@ -211,7 +211,7 @@
         treatment: str,
         outcome: str,
         common_causes: List[str],
-        effect_modifiers: List[str] = None,  # can't be none if instruments is none
+        effect_modifiers: List[str],
         instruments: List[str] = None,
         estimator_list: Optional[Union[str, List[str]]] = None,
         resume: Optional[bool] = False,
@@ -248,17 +248,6 @@
             outcome=outcome,
             common_causes=common_causes,
             effect_modifiers=effect_modifiers,
-<<<<<<< HEAD
-        )
-
-        self.identified_estimand: IdentifiedEstimand = (
-            self.causal_model.identify_effect(proceed_when_unidentifiable=True)
-        )
-
-        if "iv" in self.identified_estimand.estimands:
-            problem = "iv"
-        elif "backdoor" in self.identified_estimand.estimands:
-=======
             instruments=instruments,
         )
 
@@ -269,7 +258,6 @@
         if bool(self.identified_estimand.estimands["iv"]) and bool(instruments):
             problem = "iv"
         elif bool(self.identified_estimand.estimands["backdoor"]):
->>>>>>> 4f2e0139
             problem = "backdoor"
 
         if time_budget:
@@ -312,10 +300,6 @@
         if self._settings["test_size"] is not None:
             self.test_df = self.test_df.sample(self._settings["test_size"])
 
-<<<<<<< HEAD
-=======
-
->>>>>>> 4f2e0139
         self.r_scorer = (
             None
             if "r_scorer" not in self.metrics_to_report
