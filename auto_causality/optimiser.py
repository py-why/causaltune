import sys
import os
import pandas as pd
from flaml import tune, AutoML
from sklearn.dummy import DummyClassifier
from auto_causality.params import SimpleParamService
from auto_causality.scoring import make_scores
from typing import List

root_path = root_path = os.path.realpath("../../..")
sys.path.append(os.path.join(root_path, "dowhy"))
from dowhy import CausalModel  # noqa: E402


class AutoCausality:
    """Performs AutoML to find best econML estimator.
    Optimises hyperparams of component models of each estimator
    and hyperparams of the estimators themselves. Uses the ERUPT
    metric for estimator selection.

    Example:
    ```python

    estimator_list = [".LinearDML","LinearDRLearner","metalearners"]
    auto_causality = AutoCausality(time_budget=10,components_time_budget=10,estimator_list=estimator_list)

    auto_causality.fit(train_df, test_df, treatment, outcome,
    features_W, features_X)

    print(f"Best estimator: {auto_causality.best_estimator}")

    ```
    """

    def __init__(self, train_df=None, test_df=None, **settings):
        """constructor.

        Args:
            TODO spell out what each setting arg means!
            settings ([dict]): parameters
        """
        self._settings = settings
        settings["tuner"] = {}
        settings["tuner"]["time_budget_s"] = settings.get("time_budget", 60)
        settings["tuner"]["num_samples"] = settings.get("num_samples", 10)
        settings["tuner"]["verbose"] = settings.get("verbose", 0)
        settings["tuner"]["use_ray"] = settings.get(
            "use_ray", False
        )  # requires ray to be installed...
        settings["task"] = settings.get("task", "causal_inference")
        settings["metric"] = settings.get("metric", "ERUPT")
        settings["estimator_list"] = settings.get(
            "estimator_list", "auto"
        )  # if auto, add all estimators that we have implemented

        # params for FLAML on component models:
        settings["component_models"] = {}
        settings["component_models"]["task"] = settings.get(
            "components_task", "regression"
        )
        settings["component_models"]["verbose"] = settings.get("components_verbose", 0)
        settings["component_models"]["pred_time_limit"] = settings.get(
            "components_pred_time_limit", 10 / 1e6
        )
        settings["component_models"]["n_jobs"] = settings.get("components_nbjobs", -1)
        settings["component_models"]["time_budget"] = settings.get(
            "components_time_budget", 30
        )

        # TODO: choice between flaml and dummy as part of search space!
        self.propensity_model = DummyClassifier(strategy="prior")
        self.outcome_model = AutoML(**settings["component_models"])

        # config with method-specific params
        self.cfg = SimpleParamService(
            self.propensity_model,
            self.outcome_model,
            n_bootstrap_samples=20,
            n_estimators=500,
            max_depth=10,
            min_leaf_size=2 * 26,
        )

        self.estimates = {}
        self.results = {}
        self.estimator_list = self.create_estimator_list()

        self.train_df = train_df or pd.DataFrame()
        self.test_df = test_df or pd.DataFrame()
        self.causal_model = None
        self.identified_estimand = None

    def get_params(self, deep=False):
        return self._settings.copy()

    def create_estimator_list(self):
        """Creates list of estimators via substring matching
        - Retrieves list of available estimators,
        - Returns all available estimators is provided list empty or set to 'auto'.
        - Returns only requested estimators otherwise.
        - Checks for and removes duplicates """

        # get list of available estimators:
        available_estimators = []
        for estimator in self.cfg.estimators():
            if any(
                [
                    e in estimator
                    for e in [
                        "metalearners",
                        "CausalForestDML",
                        ".LinearDML",
                        "SparseLinearDML",
                        "ForestDRLearner",
                        "LinearDRLearner",
                        "Ortho",
                    ]
                ]
            ):
                available_estimators.append(estimator)

        # match list of requested estimators against list of available estimators
        # and remove duplicates:
        # NOTE: black formatter conflicts with flake as it moves binary operator to 2nd
        # line and hence triggers W503 ....
        if (
            self._settings["estimator_list"] == "auto"
            or self._settings["estimator_list"] == []  # noqa: W503
        ):
            print("No estimators specified, adding all available estimators...")
            return available_estimators
        else:
            estimators_to_use = list(
                dict.fromkeys(
                    [
                        ae
                        for re in self._settings["estimator_list"]
                        for ae in available_estimators
                        if re in ae
                    ]
                )
            )
            return estimators_to_use

    def fit(
        self,
        train_df: pd.DataFrame,
        test_df: pd.DataFrame,
        treatment: str,
        outcome: str,
        common_causes: List[str],
        effect_modifiers: List[str],
    ):
        """Performs AutoML on list of causal inference estimators
        - If estimator has a search space specified in its parameters, HPO is performed on the whole model.
        - Otherwise, only its component models are optimised

        Args:
            train_df (pd.DataFrame): Training Data
            test_df (pd.DataFrame): Test Data
            treatment (str): name of treatment variable
            outcome (str): name of outcome variable
            common_causes (List[str]): list of names of common causes
            effect_modifiers (List[str]): list of names of effect modifiers
        """

        self.train_df = train_df
        self.test_df = test_df
        self.causal_model = CausalModel(
            data=self.train_df,
            treatment=treatment,
            outcome=outcome,
            common_causes=common_causes,
            effect_modifiers=effect_modifiers,
        )
        self.identified_estimand = self.causal_model.identify_effect(
            proceed_when_unidentifiable=True
        )

        if self._settings["tuner"]["verbose"] > 0:
            print(f"fitting estimators: {self.estimator_list}")
        
        self.tune_results = {} # We need to keep track of the tune results to access the best config 
        for estimator in self.estimator_list:
            self.estimator = estimator
            self.estimator_cfg = self.cfg.method_params(estimator)
            if self.estimator_cfg["search_space"] == {}:
                self._estimate_effect()
                scores = self._compute_metrics()
                self.results[self.estimator] = scores["test"][
                    self._settings["metric"].lower()
                ]
            else:
                results = tune.run(
                    self._tune_with_config,
                    self.estimator_cfg["search_space"],
                    metric=self._settings["metric"],
                    mode="max",
                    **self._settings["tuner"],
                )
                
                # log results
                self.results[self.estimator] = results.best_trial.last_result[
                    self._settings["metric"]
                ]

<<<<<<< HEAD
=======
                

            except KeyError:
                print(
                    f"Warning: Search space not implemented for {estimator}, continuing with defaults instead..."
                )
                # if the estimator doesn't have a search space, we can't run the tuner....
                # note: some don't have any hps to optimise, so this is expected
                self._estimate_effect()
                scores = self._compute_metrics()
                self.results[self.estimator] = scores["test"][
                    self._settings["metric"].lower()
                ]
            self.tune_results[estimator] = results
>>>>>>> ea03e90e
            print(
                f"... Estimator: {self.estimator} \t {self._settings['metric']}: {self.results[self.estimator]:6f}"
            )


    def _tune_with_config(self, config: dict) -> dict:
        """Performs Hyperparameter Optimisation for a
        causal inference estimator

        Args:
            config (dict): dictionary with search space for
            all tunable parameters

        Returns:
            dict: values of metrics after optimisation
        """
        # add params that are tuned by flaml:
        self.estimator_cfg["init_params"] = {
            **self.estimator_cfg["init_params"],
            **config,
        }
        # estimate effect with current config
        self._estimate_effect()

        # compute a metric and return results
        scores = self._compute_metrics()
        return {"ERUPT": scores["test"]["erupt"], "ATE": scores["test"]["ate"]}

    def _estimate_effect(self):
        """estimates effect with chosen estimator
        """
        if hasattr(self, "estimator"):
            self.estimates[self.estimator] = self.causal_model.estimate_effect(
                self.identified_estimand,
                method_name=self.estimator,
                control_value=0,
                treatment_value=1,
                target_units="ate",  # condition used for CATE
                confidence_intervals=False,
                method_params=self.estimator_cfg,
            )
        else:
            raise AttributeError("No estimator for causal model specified")

    def _compute_metrics(self) -> dict:
        """ computes metrics to score causal estimators"""
        try:
            te_train = self.estimates[self.estimator].cate_estimates
            X_test = self.test_df[
                self.estimates[self.estimator].estimator._effect_modifier_names
            ]
            te_test = (
                self.estimates[self.estimator]
                .estimator.estimator.effect(X_test)
                .flatten()
            )
        except Exception:
            te_train = self.estimates[self.estimator].estimator.effect(self.train_df)
            te_test = self.estimates[self.estimator].estimator.effect(self.test_df)

        scores = {
            "estimator": self.estimator,
            "train": make_scores(
                self.estimates[self.estimator], self.train_df, te_train
            ),
            "test": make_scores(self.estimates[self.estimator], self.test_df, te_test),
        }
        return scores

    @property
    def best_estimator(self) -> str:
        """A string indicating the best estimator found
        """
        return max(self.results, key=self.results.get)

    @property
    def model(self):
        """Return the *trained* best estimator
        """
        # TODO

        return None

    def best_model_for_estimator(self, estimator_name):
        """Return the best model found for a particular estimator.

        Args:
            estimator_name: a str of the estimator's name.

        Returns:
            An object storing the best model for estimator_name.
        """
        # TODO
        return None

    @property
    def best_config(self):
        """A dictionary containing the best configuration"""
<<<<<<< HEAD
        # TODO
        return None
=======
        
        return self.best_config_per_estimator[self.best_estimator]
>>>>>>> ea03e90e

    @property
    def best_config_per_estimator(self):
        """A dictionary of all estimators' best configuration."""
        # TODO  
        return {estimator: self.tune_results[estimator].best_config for estimator in self.estimator_list if estimator in self.tune_results}

    @property
    def best_loss_per_estimator(self):
        """A dictionary of all estimators' best loss."""
        # TODO
        return None

    @property
    def best_loss(self):
        """A float of the best loss found."""
        # TODO
        return None<|MERGE_RESOLUTION|>--- conflicted
+++ resolved
@@ -179,8 +179,10 @@
 
         if self._settings["tuner"]["verbose"] > 0:
             print(f"fitting estimators: {self.estimator_list}")
-        
-        self.tune_results = {} # We need to keep track of the tune results to access the best config 
+
+        self.tune_results = (
+            {}
+        )  # We need to keep track of the tune results to access the best config
         for estimator in self.estimator_list:
             self.estimator = estimator
             self.estimator_cfg = self.cfg.method_params(estimator)
@@ -198,33 +200,15 @@
                     mode="max",
                     **self._settings["tuner"],
                 )
-                
+
                 # log results
                 self.results[self.estimator] = results.best_trial.last_result[
                     self._settings["metric"]
                 ]
 
-<<<<<<< HEAD
-=======
-                
-
-            except KeyError:
-                print(
-                    f"Warning: Search space not implemented for {estimator}, continuing with defaults instead..."
-                )
-                # if the estimator doesn't have a search space, we can't run the tuner....
-                # note: some don't have any hps to optimise, so this is expected
-                self._estimate_effect()
-                scores = self._compute_metrics()
-                self.results[self.estimator] = scores["test"][
-                    self._settings["metric"].lower()
-                ]
-            self.tune_results[estimator] = results
->>>>>>> ea03e90e
             print(
                 f"... Estimator: {self.estimator} \t {self._settings['metric']}: {self.results[self.estimator]:6f}"
             )
-
 
     def _tune_with_config(self, config: dict) -> dict:
         """Performs Hyperparameter Optimisation for a
@@ -319,19 +303,16 @@
     @property
     def best_config(self):
         """A dictionary containing the best configuration"""
-<<<<<<< HEAD
-        # TODO
-        return None
-=======
-        
         return self.best_config_per_estimator[self.best_estimator]
->>>>>>> ea03e90e
 
     @property
     def best_config_per_estimator(self):
         """A dictionary of all estimators' best configuration."""
-        # TODO  
-        return {estimator: self.tune_results[estimator].best_config for estimator in self.estimator_list if estimator in self.tune_results}
+        return {
+            estimator: self.tune_results[estimator].best_config
+            for estimator in self.estimator_list
+            if estimator in self.tune_results
+        }
 
     @property
     def best_loss_per_estimator(self):
