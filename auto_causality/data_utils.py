--- conflicted
+++ resolved
@@ -78,7 +78,6 @@
 
 
 def otherize_tail(
-<<<<<<< HEAD
     x: pd.Series, 
     new_val: Any, 
     thresh: float = 0.99, 
@@ -87,10 +86,7 @@
 
     # convert infrequent values in a pandas.Series to a specified value.
 
-=======
-    x: pd.Series, new_val: Any, thresh: float = 0.99, min_categories: int = 20
-):
->>>>>>> 1d665f06
+
     uniques = x.unique()
     if len(uniques) < min_categories:
         return x
