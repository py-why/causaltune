import copy
import warnings
from copy import deepcopy
from typing import List, Optional, Union
from collections import defaultdict

import traceback
import pandas as pd
import numpy as np
from sklearn.linear_model import _base
from flaml import tune

from sklearn.dummy import DummyClassifier
from sklearn.model_selection import train_test_split
from dowhy import CausalModel
from dowhy.causal_identifier import IdentifiedEstimand

from econml.inference import BootstrapInference

from joblib import Parallel, delayed

from causaltune.params import SimpleParamService
from causaltune.scoring import Scorer
from causaltune.r_score import RScoreWrapper
from causaltune.utils import clean_config, treatment_is_multivalue
from causaltune.models.monkey_patches import (
    AutoML,
    apply_multitreatment,
    effect_stderr,
)
from causaltune.data_utils import CausalityDataset
from causaltune.models.passthrough import feature_filter


# Patched from sklearn.linear_model._base to adjust rtol and atol values
def _check_precomputed_gram_matrix(
    X, precompute, X_offset, X_scale, rtol=1e-4, atol=1e-2
):
    n_features = X.shape[1]
    f1 = n_features // 2
    f2 = min(f1 + 1, n_features - 1)

    v1 = (X[:, f1] - X_offset[f1]) * X_scale[f1]
    v2 = (X[:, f2] - X_offset[f2]) * X_scale[f2]

    expected = np.dot(v1, v2)
    actual = precompute[f1, f2]

    if not np.isclose(expected, actual, rtol=rtol, atol=atol):
        raise ValueError(
            "Gram matrix passed in via 'precompute' parameter "
            "did not pass validation when a single element was "
            "checked - please check that it was computed "
            f"properly. For element ({f1},{f2}) we computed "
            f"{expected} but the user-supplied value was "
            f"{actual}."
        )


_base._check_precomputed_gram_matrix = _check_precomputed_gram_matrix


class CausalTune:
    """Performs AutoML to find best EconML estimator.
    Optimises hyperparams of component models of each estimator
    and hyperparams of the estimators themselves. Uses the ERUPT
    metric for estimator selection.

    Example:

    .. code-block:: shell

        cd = CausalityDataset(data=df, treatment='T', outcomes=['Y'])
        cd.preprocess_dataset()

        estimator_list = [".LinearDML","LinearDRLearner","metalearners"]
        ct = CausalTune(time_budget=10, estimator_list=estimator_list)

        ct.fit(cd)

        print(f"Best estimator: {ct.best_estimator}")

    """

    def __init__(
        self,
        data_df=None,
        metric="energy_distance",
        metrics_to_report=None,
        time_budget=None,
        verbose=0,
        use_ray=False,
        estimator_list="auto",
        train_size=0.8,
        test_size=None,
        num_samples=-1,
        propensity_model="dummy",
        outcome_model=None,
        components_task="regression",
        components_verbose=0,
        components_pred_time_limit=10 / 1e6,
        components_njobs=-1,
        components_time_budget=None,
        try_init_configs=True,
        resources_per_trial=None,
        include_experimental_estimators=False,
        store_all_estimators: Optional[bool] = False,
    ):
        """Constructor.

        Args:
            data_df (pandas.DataFrame): dataset to perform causal inference on
            metric (str): metric to optimise.
                Defaults to "erupt" for CATE, "energy_distance" for IV
            metrics_to_report (list): additional metrics to compute and report.
                Defaults to ["qini","auc","ate","erupt", "norm_erupt"] for CATE
                or ["energy_distance"] for IV
            time_budget (float): a number of the time budget in seconds. -1 if no limit.
            num_samples (int): max number of iterations.
            verbose (int):  controls verbosity, higher means more messages. range (0,3). Defaults to 0.
            use_ray (bool): use Ray backend (requires ray to be installed).
            estimator_list (list): a list of strings for estimator names,
             or "auto" for a recommended subset, "all" for all, or a list of substrings of estimator names
               e.g. ```['dml', 'CausalForest']```
            train_size (float): Fraction of data used for training set. Defaults to 0.8.
            test_size (float): Optional size of test dataset. Defaults to None.
            propensity_model (Union[str, Any]): 'dummy' for dummy classifier, 'auto' for AutoML, or an
                sklearn-style classifier
            components_task (str): task for component models. Defaults to "regression".
            components_verbose (int): verbosity of component model HPO (hyper parameter optimisation).
                range (0,3). Defaults to 0.
            components_pred_time_limit (float): prediction time limit for component models
            components_njobs (int): number of concurrent jobs for component model optimisation.
                Defaults to -1 (all available cores).
            components_time_budget (float): time budget for HPO of component models in seconds.
                Defaults to overall time budget / 2.
            try_init_configs (bool): try list of good performing estimators before continuing with HPO.
                Defaults to False.
            resources_per_trial: computational resources per trial, defaults in constructor to {"cpu": 0.5}
            include_experimental_estimators (bool): Include experimental causal estimators. Whether an estimator
                is experimental can be seen in SimpleParamsService in scoring.py
            store_all_estimators (Optional[bool]). store estimator objects for interim trials. Defaults to False

            Returns:
                None
        """
        assert (
            time_budget is not None or components_time_budget is not None
        ), "Either time_budget or components_time_budget must be specified"

        self._settings = {}
        self._settings["tuner"] = {}
        self._settings["tuner"]["time_budget_s"] = time_budget
        self._settings["tuner"]["num_samples"] = num_samples
        self._settings["tuner"]["verbose"] = verbose
        self._settings["tuner"][
            "use_ray"
        ] = use_ray  # requires ray to be installed via pip install flaml[ray]
        self._settings["tuner"]["resources_per_trial"] = (
            resources_per_trial if resources_per_trial is not None else {"cpu": 0.5}
        )
        self._settings["try_init_configs"] = try_init_configs
        self._settings[
            "include_experimental_estimators"
        ] = include_experimental_estimators

        # params for FLAML on component models:
        self._settings["component_models"] = {}
        self._settings["component_models"]["task"] = components_task
        self._settings["component_models"]["verbose"] = components_verbose
        self._settings["component_models"][
            "pred_time_limit"
        ] = components_pred_time_limit
        self._settings["component_models"]["n_jobs"] = components_njobs
        self._settings["component_models"]["time_budget"] = components_time_budget
        self._settings["component_models"]["eval_method"] = "holdout"

        if 0 < train_size < 1:
            component_test_size = 1 - train_size
        else:
            # TODO: convert train_size to fraction based on data size, in fit()
            component_test_size = 0.2
        self._settings["component_models"]["split_ratio"] = component_test_size
        self._settings["train_size"] = train_size
        self._settings["test_size"] = test_size
        self._settings["store_all"] = store_all_estimators
        self._settings["metric"] = metric
        self._settings["metrics_to_report"] = metrics_to_report
        self._settings["propensity_model"] = propensity_model
        self._settings["outcome_model"] = outcome_model

        self.results = None
        self._best_estimators = defaultdict(lambda: (float("-inf"), None))

        self.original_estimator_list = estimator_list
        self.data_df = data_df or pd.DataFrame()
        self.causal_model = None
        self.identified_estimand = None
        self.problem = None
        # properties that are used to resume fits (warm start)
        self.resume_scores = []
        self.resume_cfg = []

    def get_params(self, deep=False):
        return self._settings.copy()

    def get_estimators(self, deep=False):
        return self.estimator_list.copy()

    def init_propensity_model(self, propensity_model: str):
        # user can choose between flaml and dummy for propensity model.
        if propensity_model == "dummy":
            self.propensity_model = DummyClassifier(strategy="prior")
        elif propensity_model == "auto":
            self.propensity_model = AutoML(
                **{**self._settings["component_models"], "task": "classification"}
            )
        elif hasattr(propensity_model, "fit") and hasattr(
            propensity_model, "predict_proba"
        ):
            self.propensity_model = propensity_model
        else:
            raise ValueError(
                'propensity_model valid values are "dummy", "auto", or a classifier object'
            )

    def init_outcome_model(self, outcome_model):
        # if we are only supplying certain features to the propensity function,
        # make them invisible to the outcome component model
        # This is a workaround for the DoWhy/EconML data model which doesn't
        # support that out of the box
        if outcome_model is not None:
            # TODO: implement filtering like below, when there are propensity-only features
            # feature_filter below acts on classes not instances
            # to preserve all the extra methods through inheritance
            self.outcome_model = outcome_model
        else:
            data = self.data
            propensity_only_cols = [
                p
                for p in data.propensity_modifiers
                if p not in data.common_causes + data.effect_modifiers
            ]

            if len(propensity_only_cols):
                outcome_model_class = feature_filter(
                    AutoML, data.effect_modifiers + data.common_causes, first_cols=True
                )
            else:
                outcome_model_class = AutoML

            self.outcome_model = outcome_model_class(
                **self._settings["component_models"]
            )

    def fit(
        self,
        data: Union[pd.DataFrame, CausalityDataset],
        treatment: Optional[str] = None,
        outcome: Optional[str] = None,
        common_causes: Optional[List[str]] = None,
        effect_modifiers: Optional[List[str]] = None,
        instruments: Optional[List[str]] = None,
        propensity_modifiers: Optional[List[str]] = None,
        estimator_list: Optional[Union[str, List[str]]] = None,
        resume: Optional[bool] = False,
        time_budget: Optional[int] = None,
    ):
        """Performs AutoML on list of causal inference estimators
        - If estimator has a search space specified in its parameters, HPO is performed on the whole model.
        - Otherwise, only its component models are optimised

        Args:
            data (pandas.DataFrame): dataset for causal inference
            treatment (str): name of treatment variable
            outcome (str): name of outcome variable
            common_causes (List[str]): list of names of common causes
            effect_modifiers (List[str]): list of names of effect modifiers
            instruments (List[str]): list of names of instrumental variables
            propensity_modifiers (List[str]): list of names of propensity modifiers
            estimator_list (Optional[Union[str, List[str]]]): subset of estimators to consider
            resume (Optional[bool]): set to True to continue previous fit
            time_budget (Optional[int]): change new time budget allocated to fit, useful for warm starts.

        Returns:
            None
        """
        if outcome is None and isinstance(data, CausalityDataset):
            outcome = data.outcomes[0]

        if not isinstance(data, CausalityDataset):
            assert isinstance(data, pd.DataFrame)
            data = CausalityDataset(
                data,
                treatment,
                outcome,
                common_causes=common_causes,
                effect_modifiers=effect_modifiers,
                instruments=instruments,
                propensity_modifiers=propensity_modifiers,
            )

        self.data = data
        treatment_values = data.treatment_values

        assert (
            len(treatment_values) > 1
        ), "Treatment must take at least 2 values, eg 0 and 1!"

        self._control_value = treatment_values[0]
        self._treatment_values = list(treatment_values[1:])

        # To be used for component model training/selection
        self.train_df, self.test_df = train_test_split(
            self.data.data, train_size=self._settings["train_size"], shuffle=True
        )

        # smuggle propensity modifiers into common causes, filter later in component models
        self.causal_model = CausalModel(
            data=self.train_df,
            treatment=data.treatment,
            outcome=outcome,
            common_causes=data.common_causes + data.propensity_modifiers,
            effect_modifiers=data.effect_modifiers,
            instruments=data.instruments,
        )

        self.init_propensity_model(self._settings["propensity_model"])
        self.init_outcome_model(self._settings["outcome_model"])

        self.identified_estimand: IdentifiedEstimand = (
            self.causal_model.identify_effect(proceed_when_unidentifiable=True)
        )

        if bool(self.identified_estimand.estimands["iv"]) and bool(data.instruments):
            self.problem = "iv"
        elif bool(self.identified_estimand.estimands["backdoor"]):
            self.problem = "backdoor"
        else:
            raise ValueError(
                "Couldn't identify the kind of problem from "
                + str(self.identified_estimand.estimands)
            )

        # This must be stateful because we need to train the treatment propensity function
        self.scorer = Scorer(
            self.causal_model,
            self.propensity_model,
            self.problem,
            treatment_is_multivalue(self._treatment_values),
        )

        self.metric = self.scorer.resolve_metric(self._settings["metric"])
        self.metrics_to_report = self.scorer.resolve_reported_metrics(
            self._settings["metrics_to_report"], self.metric
        )

        if self.metric == "energy_distance":
            self._best_estimators = defaultdict(lambda: (float("inf"), None))

        # TODO: allow specifying an exclusion list, too
        used_estimator_list = (
            self.original_estimator_list if estimator_list is None else estimator_list
        )

        assert (
            isinstance(used_estimator_list, str) or len(used_estimator_list) > 0
        ), "estimator_list must either be a str or an iterable of str"

        # config with method-specific params
        self.cfg = SimpleParamService(
            self.propensity_model,
            self.outcome_model,
            n_jobs=self._settings["component_models"]["n_jobs"],
            include_experimental=self._settings["include_experimental_estimators"],
            multivalue=treatment_is_multivalue(self._treatment_values),
        )

        self.estimator_list = self.cfg.estimator_names_from_patterns(
            self.problem,
            used_estimator_list,
            len(self.data),
        )

        if not self.estimator_list:
            raise ValueError(
                f"No valid estimators in {str(used_estimator_list)}, "
                f"available estimators: {str(self.cfg.estimator_names)}"
            )

        if time_budget:
            self._settings["tuner"]["time_budget_s"] = time_budget

        if self._settings["component_models"]["time_budget"] is None:
            self._settings["component_models"]["time_budget"] = self._settings["tuner"][
                "time_budget_s"
            ] / (2.5 * len(self.estimator_list))

        if (
            self._settings["tuner"]["time_budget_s"] is None
            and self._settings["tuner"]["num_samples"] == -1
        ):
            self._settings["tuner"]["time_budget_s"] = (
                2.5
                * len(self.estimator_list)
                * self._settings["component_models"]["time_budget"]
            )

        cmtb = self._settings["component_models"]["time_budget"]

        if cmtb < 300:
            warnings.warn(
                f"Component model time budget is {cmtb}. "
                f"Recommended value is at least 300 for smallish datasets, 1800 for datasets with> 100K rows"
            )

        if self._settings["test_size"] is not None:
            self.test_df = self.test_df.sample(self._settings["test_size"])

        self.r_scorer = (
            None
            if "r_scorer" not in self.metrics_to_report
            else RScoreWrapper(
                self.outcome_model,
                self.propensity_model,
                self.train_df,
                self.test_df,
                outcome,
                treatment,
                common_causes,
                effect_modifiers,
            )
        )

        search_space = self.cfg.search_space(self.estimator_list)
        init_cfg = (
            self.cfg.default_configs(self.estimator_list)
            if self._settings["try_init_configs"]
            else []
        )

        if resume and self.results:
            # pull out configs and resume_scores from previous trials:
            for _, result in self.results.results.items():
                self.resume_scores.append(result[self.metric])
                self.resume_cfg.append(result["config"])
            # append init_cfgs that have not yet been evaluated
            for cfg in init_cfg:
                self.resume_cfg.append(cfg) if cfg not in self.resume_cfg else None

        self.results = tune.run(
            self._tune_with_config,
            search_space,
            metric=self.metric,
            points_to_evaluate=init_cfg
            if len(self.resume_cfg) == 0
            else self.resume_cfg,
            evaluated_rewards=[]
            if len(self.resume_scores) == 0
            else self.resume_scores,
            mode="min" if self.metric == "energy_distance" else "max",
            low_cost_partial_config={},
            **self._settings["tuner"],
        )

        if self.results.get_best_trial() is None:
            raise Exception(
                "Optimization failed! Did you set large enough time_budget and components_budget?"
            )

        self.update_summary_scores()

    def update_summary_scores(self):
        """Stores scores for metric of interest for each estimator

        Returns:
            None
        """
        self.scores = Scorer.best_score_by_estimator(self.results.results, self.metric)
        # now inject the separately saved model objects
        for est_name in self.scores:
            # Todo: Check approximate scores for OrthoIV (possibly other IV estimators)
            # assert (
            #     self._best_estimators[est_name][0] == self.scores[est_name][self.metric]
            # ), "Can't match best model to score"
            self.scores[est_name]["estimator"] = self._best_estimators[est_name][1]

    def _tune_with_config(self, config: dict) -> dict:
        """Performs Hyperparameter Optimisation for a
        causal inference estimator

        Args:
            config (dict): dictionary with search space for
                all tunable parameters

        Returns:
            (dict): values of metrics after optimisation
        """
        # estimate effect with current config

        # if using FLAML < 1.0.7 need to set n_jobs = 2 here
        # to spawn a separate process to prevent cross-talk between tuner and automl on component models:

        estimates = Parallel(n_jobs=2, backend="threading")(
            delayed(self._estimate_effect)(config["estimator"]) for i in range(1)
        )[0]

        # pop and cache separately the fitted model object, so we only store the best ones per estimator
        if "exception" not in estimates:
            est_name = estimates["estimator_name"]
            if (
                self._best_estimators[est_name][0] > estimates[self.metric]
                if self.metric == "energy_distance"
                else self._best_estimators[est_name][0] < estimates[self.metric]
            ):
                if self._settings["store_all"]:
                    self._best_estimators[est_name] = (
                        estimates[self.metric],
                        estimates["estimator"],
                    )
                else:
                    self._best_estimators[est_name] = (
                        estimates[self.metric],
                        estimates.pop("estimator"),
                    )

        return estimates

    def _est_effect_stub(self, method_params):
        return self.causal_model.estimate_effect(
            self.identified_estimand,
            method_name=self.estimator_name,
            control_value=self._control_value,
            treatment_value=self._treatment_values,
            target_units="ate",  # condition used for CATE
            confidence_intervals=False,
            method_params=method_params,
        )

    def _estimate_effect(self, config):
        """estimates effect with chosen estimator"""

        # add params that are tuned by flaml:
        config = clean_config(copy.copy(config))
        self.estimator_name = config.pop("estimator_name")
        # params_to_tune = {
        #     k: v for k, v in config.items() if (not k == "estimator_name")
        # }
        cfg = self.cfg.method_params(self.estimator_name)
        method_params = {
            "init_params": {**deepcopy(config), **cfg.init_params},
            "fit_params": {},
        }
        try:  #
            # if True:  #
            estimate = self._est_effect_stub(method_params)
            scores = {
                "estimator_name": self.estimator_name,
                "train": self._compute_metrics(
                    estimate,
                    self.train_df,
                ),
                "validation": self._compute_metrics(
                    estimate,
                    self.test_df,
                ),
            }

            return {
                self.metric: scores["validation"][self.metric],
                "estimator": estimate,
                "estimator_name": scores.pop("estimator_name"),
                "scores": scores,
                "config": config,
            }
        except Exception as e:
            print("Evaluation failed!\n", config, traceback.format_exc())
            return {
                self.metric: -np.inf,
                "estimator_name": self.estimator_name,
                "exception": e,
                "traceback": traceback.format_exc(),
            }

    def _compute_metrics(self, estimator, df: pd.DataFrame) -> dict:
        return self.scorer.make_scores(
            estimator, df, self.metrics_to_report, r_scorer=None
        )

    def score_dataset(self, df: pd.DataFrame, dataset_name: str):
        """
        After fitting, generate scores for an additional dataset, add them to the scores dict.

        Args:
            df (pandas.DataFrame): input dataframe
            dataset_name (str): dictionary key

        Returns:
            None.
        """
        for scr in self.scores.values():
            scr["scores"][dataset_name] = self._compute_metrics(scr["estimator"], df)

    @property
    def best_estimator(self) -> str:
        """A string indicating the best estimator found

        Returns:
            None
        """
        return self.results.best_result["estimator_name"]

    @property
    def model(self):
        """Return the *trained* best estimator

        Returns:
            CausalEstimator
        """
        return self.results.best_result["estimator"].estimator

    def best_model_for_estimator(self, estimator_name):
        """Return the best model found for a particular estimator.
        estimator: self.tune_results[estimator].best_config

        Args:
            estimator_name (str): the estimator's name.

        Returns:
<<<<<<< HEAD
            (dowhy.causal_estimator.CausalEstimate): the best model for estimator_name.
=======
            dowhy.causal_estimator.CausalEstimate: the best model for estimator_name.
>>>>>>> 73b0d263
        """
        # Note that this returns the trained Econml estimator, whose attributes include
        # fitted  models for E[T | X, W], for E[Y | X, W], CATE model, etc.
        return self.scores[estimator_name]["estimator"]

    @property
    def best_config(self):
        """
        Returns:
            (dict): the best configuration
        """
        return self.results.best_config

    @property
    def best_config_per_estimator(self):
        """
        Returns:
            (dict): all estimators' best configuration."""
        return {e: s["config"] for e, s in self.scores.values()}

    @property
    def best_score_per_estimator(self):
        """A dictionary of all estimators' best score."""
        return {}

    @property
    def best_score(self):
        """
        Returns:
            (float):  the best score found."""
        return self.results.best_result[self.metric]

    def effect(self, df, *args, **kwargs):
        """Heterogeneous Treatment Effects for data df

        Args:
            df (pd.DataFrame): data to predict treatment effect for

        Returns:
<<<<<<< HEAD
            (np.ndarray): predicted treatment effect for each datapoint
=======
            np.ndarray: predicted treatment effect for each datapoint
>>>>>>> 73b0d263
        """
        return self.model.effect(df, *args, **kwargs)

    def effect_inference(self, df, *args, **kwargs):
        """Inference (uncertainty) results produced by best estimator
        Only implemented for EconML estimators so far

        Args:
            df (pd.DataFrame): data to run inference on
            args: passed through to underlying estimator
            kwargs: passed through to underlying estimator

        Returns:
<<<<<<< HEAD
            (from EconML: NormalInferenceResults):
            EconML results object for inference assuming a normal distribution.
=======
            from EconML: NormalInferenceResults:
                EconML results object for inference assuming a normal distribution.
>>>>>>> 73b0d263

        """

        if "Econml" in str(type(self.model)):
            # Get a list of "Inference" objects from EconML, one per treatment
            self.model.__class__.apply_multitreatment = apply_multitreatment
            if self.cfg._configs()[self.best_estimator].inference == "bootstrap":
                raise NotImplementedError(
                    f"Can't calculate stds for estimator \
                {self.best_estimator} \
                as boostrap inference is not supported yet"
                )
            return self.model.effect_inference(df, *args, **kwargs)
        else:
            raise NotImplementedError(
                "No pointwise error estimates for non-EconML estimators implemented yet"
            )

    def effect_stderr(self, df, n_bootstrap_samples=5, n_jobs=1, *args, **kwargs):
        """Compute standard errors for best causal estimator
            Currently implemented for EconML estimators.
            Computes analytical standard errors if available and boostraps otherwise.
        Args:
            df (pd.DataFrame): data to run inference on
            n_bootstrap_samples (int, optional): number of runs if standard errors are boostrapped. Defaults to 5.
            n_jobs (int, optional): Number of bootstrap estimates to run in parallel. Defaults to 1.

<<<<<<< HEAD
        Returns:
            (np.ndarray): standard error for each data point from df
=======
        Args:
            df (pd.DataFrame): data to run inference on
            n_bootstrap_samples (int, optional): number of runs if standard errors are boostrapped. Defaults to 5.
            n_jobs (int, optional): Number of bootstrap estimates to run in parallel. Defaults to 1.

        Returns:
            np.ndarray: standard error for each data point from df
>>>>>>> 73b0d263
        """

        if "Econml" in str(type(self.model)):
            # Get a list of "Inference" objects from EconML, one per treatment
            self.model.__class__.effect_stderr = effect_stderr
            cfg = self.cfg.method_params(self.best_estimator)

            if cfg.inference == "bootstrap":
                # TODO: before bootstrapping, check whether that's already been done
                bootstrap = BootstrapInference(
                    n_bootstrap_samples=n_bootstrap_samples, n_jobs=n_jobs
                )

                best_cfg = {
                    k: v for k, v in self.best_config.items() if k not in ["estimator"]
                }
                method_params = {
                    "init_params": {**best_cfg, **cfg.init_params},
                    "fit_params": {"inference": bootstrap},
                }
                self.bootstrapped_estimate = self._est_effect_stub(method_params)
                est = self.bootstrapped_estimate.estimator
            else:
                # If the estimator supports other inference methods,
                # those have already been included
                est = self.model
            return est.effect_stderr(df, *args, **kwargs)
        else:
            raise NotImplementedError(
                "No pointwise error estimates for non-EconML estimators implemented yet"
            )<|MERGE_RESOLUTION|>--- conflicted
+++ resolved
@@ -111,10 +111,18 @@
         Args:
             data_df (pandas.DataFrame): dataset to perform causal inference on
             metric (str): metric to optimise.
+            data_df (pandas.DataFrame): dataset to perform causal inference on
+            metric (str): metric to optimise.
                 Defaults to "erupt" for CATE, "energy_distance" for IV
+            metrics_to_report (list): additional metrics to compute and report.
             metrics_to_report (list): additional metrics to compute and report.
                 Defaults to ["qini","auc","ate","erupt", "norm_erupt"] for CATE
                 or ["energy_distance"] for IV
+            time_budget (float): a number of the time budget in seconds. -1 if no limit.
+            num_samples (int): max number of iterations.
+            verbose (int):  controls verbosity, higher means more messages. range (0,3). Defaults to 0.
+            use_ray (bool): use Ray backend (requires ray to be installed).
+            estimator_list (list): a list of strings for estimator names,
             time_budget (float): a number of the time budget in seconds. -1 if no limit.
             num_samples (int): max number of iterations.
             verbose (int):  controls verbosity, higher means more messages. range (0,3). Defaults to 0.
@@ -125,20 +133,32 @@
             train_size (float): Fraction of data used for training set. Defaults to 0.8.
             test_size (float): Optional size of test dataset. Defaults to None.
             propensity_model (Union[str, Any]): 'dummy' for dummy classifier, 'auto' for AutoML, or an
+            train_size (float): Fraction of data used for training set. Defaults to 0.8.
+            test_size (float): Optional size of test dataset. Defaults to None.
+            propensity_model (Union[str, Any]): 'dummy' for dummy classifier, 'auto' for AutoML, or an
                 sklearn-style classifier
+            components_task (str): task for component models. Defaults to "regression".
+            components_verbose (int): verbosity of component model HPO (hyper parameter optimisation).
             components_task (str): task for component models. Defaults to "regression".
             components_verbose (int): verbosity of component model HPO (hyper parameter optimisation).
                 range (0,3). Defaults to 0.
             components_pred_time_limit (float): prediction time limit for component models
             components_njobs (int): number of concurrent jobs for component model optimisation.
+            components_pred_time_limit (float): prediction time limit for component models
+            components_njobs (int): number of concurrent jobs for component model optimisation.
                 Defaults to -1 (all available cores).
             components_time_budget (float): time budget for HPO of component models in seconds.
+            components_time_budget (float): time budget for HPO of component models in seconds.
                 Defaults to overall time budget / 2.
+            try_init_configs (bool): try list of good performing estimators before continuing with HPO.
             try_init_configs (bool): try list of good performing estimators before continuing with HPO.
                 Defaults to False.
             resources_per_trial: computational resources per trial, defaults in constructor to {"cpu": 0.5}
             include_experimental_estimators (bool): Include experimental causal estimators. Whether an estimator
+            resources_per_trial: computational resources per trial, defaults in constructor to {"cpu": 0.5}
+            include_experimental_estimators (bool): Include experimental causal estimators. Whether an estimator
                 is experimental can be seen in SimpleParamsService in scoring.py
+            store_all_estimators (Optional[bool]). store estimator objects for interim trials. Defaults to False
             store_all_estimators (Optional[bool]). store estimator objects for interim trials. Defaults to False
 
             Returns:
@@ -621,17 +641,17 @@
 
     def best_model_for_estimator(self, estimator_name):
         """Return the best model found for a particular estimator.
-        estimator: self.tune_results[estimator].best_config
-
-        Args:
-            estimator_name (str): the estimator's name.
-
-        Returns:
-<<<<<<< HEAD
-            (dowhy.causal_estimator.CausalEstimate): the best model for estimator_name.
-=======
-            dowhy.causal_estimator.CausalEstimate: the best model for estimator_name.
->>>>>>> 73b0d263
+                estimator: self.tune_results[estimator].best_config
+
+                Args:
+                    estimator_name (str): the estimator's name.
+
+                Returns:
+        <<<<<<< HEAD
+                    (dowhy.causal_estimator.CausalEstimate): the best model for estimator_name.
+        =======
+                    dowhy.causal_estimator.CausalEstimate: the best model for estimator_name.
+        >>>>>>> 73b0d263389a6a12eaab60efc9552fe4c8b83694
         """
         # Note that this returns the trained Econml estimator, whose attributes include
         # fitted  models for E[T | X, W], for E[Y | X, W], CATE model, etc.
@@ -671,11 +691,8 @@
             df (pd.DataFrame): data to predict treatment effect for
 
         Returns:
-<<<<<<< HEAD
             (np.ndarray): predicted treatment effect for each datapoint
-=======
-            np.ndarray: predicted treatment effect for each datapoint
->>>>>>> 73b0d263
+
         """
         return self.model.effect(df, *args, **kwargs)
 
@@ -689,13 +706,9 @@
             kwargs: passed through to underlying estimator
 
         Returns:
-<<<<<<< HEAD
             (from EconML: NormalInferenceResults):
-            EconML results object for inference assuming a normal distribution.
-=======
-            from EconML: NormalInferenceResults:
                 EconML results object for inference assuming a normal distribution.
->>>>>>> 73b0d263
+                from EconML: NormalInferenceResults:
 
         """
 
@@ -723,10 +736,8 @@
             n_bootstrap_samples (int, optional): number of runs if standard errors are boostrapped. Defaults to 5.
             n_jobs (int, optional): Number of bootstrap estimates to run in parallel. Defaults to 1.
 
-<<<<<<< HEAD
         Returns:
             (np.ndarray): standard error for each data point from df
-=======
         Args:
             df (pd.DataFrame): data to run inference on
             n_bootstrap_samples (int, optional): number of runs if standard errors are boostrapped. Defaults to 5.
@@ -734,7 +745,6 @@
 
         Returns:
             np.ndarray: standard error for each data point from df
->>>>>>> 73b0d263
         """
 
         if "Econml" in str(type(self.model)):
