--- conflicted
+++ resolved
@@ -1,5 +1,4 @@
 # CausalTune: A library for automated Causal Inference model estimation and selection
-
 
 
 **CausalTune** is a library for automated tuning and selection for causal estimators.
@@ -8,8 +7,7 @@
 (currently Transformed Outcome and a dummy model to be used as a baseline), all called in a uniform fashion via a
 [DoWhy](https://github.com/microsoft/DoWhy/) wrapper.
 
-Our contribution is enabling automatic estimator tuning
-and selection by out-of-sample scoring of causal estimators, notably using the [energy score](https://arxiv.org/abs/2212.10076).
+Our contribution is enabling automatic estimator tuning and selection by out-of-sample scoring of causal estimators, notably using the [energy score](https://arxiv.org/abs/2212.10076).
 We use [FLAML](https://github.com/microsoft/FLAML) for hyperparameter optimisation.
 
 We perform automated hyperparameter tuning of first stage models (for the treatment and outcome models)
@@ -32,6 +30,7 @@
 
 <summary><strong><em>Table of Contents</em></strong></summary>
 
+- [CausalTune: A library for automated Causal Inference model estimation and selection](#causaltune-a-library-for-automated-causal-inference-model-estimation-and-selection)
 - [CausalTune: A library for automated Causal Inference model estimation and selection](#causaltune-a-library-for-automated-causal-inference-model-estimation-and-selection)
   - [What can this do for you?](#what-can-this-do-for-you)
     - [1. Supercharge A/B tests by getting impact by customer, instead of just an average](#1-supercharge-ab-tests-by-getting-impact-by-customer-instead-of-just-an-average)
@@ -60,10 +59,8 @@
 impact in the next iteration. CausalTune also serves as a variance reduction method leveraging the availability of any additional features. [Example notebook](https://github.com/transferwise/auto-causality/blob/pywhy-integration/notebooks/AB_testing.ipynb)
 
 ### 2. Continuous testing combined with exploitation: (Dynamic) uplift modelling
-The per-customer impact estimates, even if noisy, can be used to implement
-per-customer Thompson sampling for new customers, biasing random treatment assignment towards ones we think
-are most likely to work. As we still control the per-customer propensity to treat, same methods as above can be
-applied to keep refining our impact estimates.
+
+The per-customer impact estimates, even if noisy, can be used to implement per-customer Thompson sampling for new customers, biasing random treatment assignment towards ones we think are most likely to work. As we still control the per-customer propensity to treat, same methods as above can be applied to keep refining our impact estimates.
 
 Thus, there is no need to either wait for the test to gather enough data for significance, nor to ever end the
 test, before using its results to assign the most impactful treatment (based on our knowlede so far) to each customer.
@@ -72,16 +69,16 @@
 as a column to the estimators, instead of estimating it from the data like in other cases.
 
 ### 3. Estimate the benefit of smarter (but still partially random) assignment compared to fully random without the need for an actual fully random test group
+
 Previous section described using causal estimators to bias treatment assignment towards the choice we think is
-most likely to work best for a given
-customer.
+most likely to work best for a given customer.
 
 However, after the fact we would like to know the extra benefit of that compared to a fully random assignment.
-The ERUPT technique [sample notebook](https://github.com/transferwise/auto-causality/blob/pywhy-integration/notebooks/ERUPT%20under%20simulated%20random%20assignment.ipynb) re-weights the actual outcomes to produce an unbiased estimate of the average
-outcome that a fully random assignment would have yielded, with no actual additional group needed.
+The ERUPT technique [sample notebook](https://github.com/transferwise/auto-causality/blob/pywhy-integration/notebooks/ERUPT%20under%20simulated%20random%20assignment.ipynb) re-weights the actual outcomes to produce an unbiased estimate of the average outcome that a fully random assignment would have yielded, with no actual additional group needed.
 
 
 ### 4. Observational inference
+
 The traditional application of causal inference. For example, estimating the impact on
 volumes and churn likelihood of the time it takes us to answer a customer query. As the set of customers
 who have support queries is most likely not randomly sampled, confounding corrections are needed.
@@ -89,8 +86,7 @@
 As with other usecases, the advanced causal inference models allow impact estimation as a function
 of customer features, rather than just averages, **under the assumption that all relevant confounders are observed**.
 
-To use this, just set `propensity_model` to an instance of the desired classifier when instantiating `CausalTune`, or to `"auto"`
-if you want to use the FLAML classifier (the default setting is `"dummy"` which assumes random assigment and infers
+To use this, just set `propensity_model` to an instance of the desired classifier when instantiating `CausalTune`, or to `"auto"` if you want to use the FLAML classifier (the default setting is `"dummy"` which assumes random assigment and infers
 the assignment probability from the data). [Example notebook](https://github.com/transferwise/auto-causality/blob/pywhy-integration/notebooks/Propensity%20Model%20Selection.ipynb)
 
 If you have reason to suppose unobserved confounders, such as customer intent (did the customer do a lot of volume
@@ -105,6 +101,7 @@
 applicable for this usecase, but still appears to work reasonably well in practice.
 
 ### 5. IV models: Impact of customer choosing to use a feature
+
 Instrumental variable (IV) estimation to avoid an estimation bias from unobserved confounders.
 
 A natural use case for IV models is making a feature or a promotion available to a customer, and trying to
@@ -112,24 +109,16 @@
 available can be solved with 1. and 2. above).
 
 Here we use feature availability as an instrumental variable (assuming its assignment to be strictly randomized),
-and search over IV models in EconML to estimate the
-impact of the customer choosing to use it. To score IV model fits out of sample, we again use the
-[energy score](https://arxiv.org/abs/2212.10076). [Example notebook](https://github.com/transferwise/auto-causality/blob/pywhy-integration/notebooks/Comparing%20IV%20Estimators.ipynb)
-
-Please be aware we have not yet extensively used the IV model fitting functionality internally,
-so if you run into any issues, please report them!
+and search over IV models in EconML to estimate the impact of the customer choosing to use it. To score IV model fits out of sample, we again use the [energy score](https://arxiv.org/abs/2212.10076). [Example notebook](https://github.com/transferwise/auto-causality/blob/pywhy-integration/notebooks/Comparing%20IV%20Estimators.ipynb)
+
+Please be aware we have not yet extensively used the IV model fitting functionality internally, so if you run into any issues, please report them!
 
 ## Installation
 To install from source, see [For Developers](#for-developers) section below.
 
 
-
 **Requirements**
-<<<<<<< HEAD
-CausalTune works with Python 3.7, 3.8, and 3.9.
-=======
 CausalTune works with Python 3.8 and 3.9.
->>>>>>> cf7a82f8
 
 It requires the following libraries to work:
 - NumPy
